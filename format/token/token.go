package token

import (
	"bytes"
	"encoding/binary"
	"encoding/hex"
	"fmt"
	"io"
	"sort"
	"strings"

<<<<<<< HEAD
	"github.com/fxamacker/cbor/v2"
=======
>>>>>>> 37fdf984
	"github.com/mr-tron/base58/base58"

	"github.com/eluv-io/errors-go"
	"github.com/eluv-io/log-go"

	"github.com/eluv-io/common-go/format/encryption"
	"github.com/eluv-io/common-go/format/id"
	"github.com/eluv-io/common-go/util/byteutil"
)

func NewObject(code Code, qid id.ID, nid id.ID, bytes ...byte) (*Token, error) {
	e := errors.Template("init token", errors.K.Invalid)
	if code == UNKNOWN {
		return nil, nil
	} else if code != QWriteV1 && code != QWrite {
		return nil, e("reason", "code not supported", "code", code)
	}
	res := &Token{Code: code}
	if len(bytes) == 0 {
		bytes = byteutil.RandomBytes(16)
	}
	res.Bytes = bytes
	if code == QWrite {
		if qid.AssertCode(id.Q) != nil {
			return nil, e("reason", "invalid qid", "qid", qid)
		}
		res.QID = qid
		if nid.AssertCode(id.QNode) != nil {
			return nil, e("reason", "invalid nid", "nid", nid)
		}
		res.NID = nid
	}
<<<<<<< HEAD
	_ = res.String() // initialize string cache to simplify unit tests
=======
	res.MakeString()
>>>>>>> 37fdf984
	return res, nil
}

func NewPart(code Code, scheme encryption.Scheme, flags byte, bytes ...byte) (*Token, error) {
	e := errors.Template("init token", errors.K.Invalid)
	if code == UNKNOWN {
		return nil, nil
	} else if code != QPartWriteV1 && code != QPartWrite {
		return nil, e("reason", "code not supported", "code", code)
	}
	res := &Token{Code: code}
	if len(bytes) == 0 {
		bytes = byteutil.RandomBytes(16)
	}
	res.Bytes = bytes
	if code == QPartWrite {
		if !encryption.Schemes[scheme] {
			return nil, e("reason", "invalid scheme", "scheme", scheme)
		}
		res.Scheme = scheme
		if ValidateFlags(flags, allQPWFlags) {
			return nil, e("reason", "invalid flags", "flags", flags)
		}
		res.Flags = flags
	}
<<<<<<< HEAD
	_ = res.String() // initialize string cache to simplify unit tests
=======
	res.MakeString()
>>>>>>> 37fdf984
	return res, nil
}

func NewLRO(code Code, nid id.ID, bytes ...byte) (*Token, error) {
	e := errors.Template("init token", errors.K.Invalid)
	if code == UNKNOWN {
		return nil, nil
	} else if code != LRO {
		return nil, e("reason", "code not supported", "code", code)
	}
	res := &Token{Code: code}
	if len(bytes) == 0 {
		bytes = byteutil.RandomBytes(16)
	}
	res.Bytes = bytes
	if nid.AssertCode(id.QNode) != nil {
		return nil, e("reason", "invalid nid", "nid", nid)
	}
	res.NID = nid
<<<<<<< HEAD
	_ = res.String() // initialize string cache to simplify unit tests
=======
	res.MakeString()
>>>>>>> 37fdf984
	return res, nil
}

// Code is the type of a Token
type Code uint8

func CodeFromString(s string) (Code, error) {
	c, ok := prefixToCode[s]
	if !ok {
		return UNKNOWN, errors.E("parse code", errors.K.Invalid, "string", s)
	}
	return c, nil
}

func (c Code) String() string {
	return codeToPrefix[c]
}

// FromString parses the given string and returns the Token. Returns an error
// if the string is not a Token or a Token of the wrong type.
func (c Code) FromString(s string) (*Token, error) {
	token, err := FromString(s)
	if err != nil {
		n, ok := codeToName[c]
		if !ok {
			n = fmt.Sprintf("Unknown code %d", c)
		}
		return nil, errors.E("parse Token", err, "expected_type", n)
	}
	err = token.AssertCode(c)
	if err != nil {
		return nil, err
	}
	return token, nil
}

func (c Code) Describe() string {
	return codeToName[c]
}

// lint off
const (
	UNKNOWN      Code = iota
	QWriteV1          // 1st version: random bytes
	QWrite            // 2nd version: content ID, node ID, random bytes
	QPartWriteV1      // 1st version: random bytes
	QPartWrite        // 2nd version: scheme, flags, random bytes
	LRO               // node ID, random bytes
)

const prefixLen = 4

var codeToPrefix = map[Code]string{}
var prefixToCode = map[string]Code{
	"tunk": UNKNOWN,
	"tqw_": QWriteV1,
	"tq__": QWrite, // QWrite new version
	"tqpw": QPartWriteV1,
	"tqp_": QPartWrite, // QPartWrite new version
	"tlro": LRO,
}
var codeToName = map[Code]string{
	UNKNOWN:      "unknown",
	QWriteV1:     "content write token v1",
	QWrite:       "content write token",
	QPartWriteV1: "content part write token v1",
	QPartWrite:   "content part write token",
	LRO:          "bitcode LRO handle",
}

// NOTE: 5 char prefix - 2 underscores!
// This is a backward compatibility hack because the JS client code requires
// a "tqw_" prefix for tokens! This prefix will be switched back to the
// original "tq__" in the near future and
const qwPrefix = "tqw__"

const (
	NoQPWFlag       byte = 0b0
	PreambleQPWFlag      = 0b1             // Preamble exists
	allQPWFlags          = PreambleQPWFlag // Combination of all flags
)

var QPWFlagNames = map[byte]string{}
var QPWFlags = map[string]byte{
	"preamble": PreambleQPWFlag,
}

func DescribeFlags(flags byte, flagNames map[byte]string) string {
	sb := strings.Builder{}
	sb.WriteString("[")
	f := make([]string, 0, len(flagNames))
	for flag, name := range flagNames {
		if flag&flags > 0 {
			f = append(f, name)
		}
	}
	sort.Strings(f)
	sb.WriteString(strings.Join(f, ",") + "]")
	return sb.String()
}

func ValidateFlags(flags byte, allFlags byte) bool {
	return flags|allFlags > allFlags
}

func init() {
	for prefix, code := range prefixToCode {
		if len(prefix) != prefixLen {
			log.Fatal("invalid Token prefix definition", "prefix", prefix)
		}
		codeToPrefix[code] = prefix
	}
	codeToPrefix[QWrite] = qwPrefix // use "tqw__" when encoding!
	for name, code := range QPWFlags {
		QPWFlagNames[code] = name
	}
}

// Token is the type representing a Token. Tokens follow the multiformat
// principle and are prefixed with their type (a varint). Unlike other
// multiformat implementations like multihash, the type is serialized to textual
// form (String(), JSON) as a short text prefix instead of their encoded varint
// for increased readability.
type Token struct {
	Code   Code
	Bytes  []byte
	QID    id.ID             // content ID
	NID    id.ID             // node ID of insertion point node
	Scheme encryption.Scheme // encryption scheme
	Flags  byte              // misc flags
	s      string
}

func (t *Token) String() string {
	if t.IsNil() {
		return ""
	}

	if t.s != "" {
		return t.s
	}
	// we should never go there when t.s is computed in constructor
	return t.MakeString()
}

// MakeString recomputes the internal cached string representation of this Token
// MakeString is not safe for calls from concurrent go-routines.
func (t *Token) MakeString() string {
	var b []byte

	switch t.Code {
	case UNKNOWN:
		return ""
	case QWriteV1, QPartWriteV1:
		b = make([]byte, len(t.Bytes))
		copy(b, t.Bytes)
	case QWrite, LRO:
		// prefix + base58(uvarint(len(QID) | QID |
		//                 uvarint(len(NID) | NID |
		//                 uvarint(len(RAND_BYTES) | RAND_BYTES)
		b = make([]byte,
			byteutil.LenUvarInt(uint64(len(t.QID)))+
				len(t.QID)+
				byteutil.LenUvarInt(uint64(len(t.NID)))+
				len(t.NID)+
				byteutil.LenUvarInt(uint64(len(t.Bytes)))+
				len(t.Bytes))
		off := 0
		off += binary.PutUvarint(b[off:], uint64(len(t.QID)))
		off += copy(b[off:], t.QID)
		off += binary.PutUvarint(b[off:], uint64(len(t.NID)))
		off += copy(b[off:], t.NID)
		off += binary.PutUvarint(b[off:], uint64(len(t.Bytes)))
		off += copy(b[off:], t.Bytes)
	case QPartWrite:
		// prefix + base58(byte(SCHEME) | byte(FLAGS) |
		//                 uvarint(len(RAND_BYTES) | RAND_BYTES)
		b = make([]byte, 2+byteutil.LenUvarInt(uint64(len(t.Bytes)))+len(t.Bytes))
		off := 0
		off += copy(b[off:], []byte{byte(t.Scheme)})
		off += copy(b[off:], []byte{t.Flags})
		off += binary.PutUvarint(b[off:], uint64(len(t.Bytes)))
		off += copy(b[off:], t.Bytes)
	}

	t.s = t.prefix() + base58.Encode(b)

	return t.s
}

// AssertCode checks whether the hash's code equals the provided code
func (t *Token) AssertCode(c Code) error {
	if t == nil {
		return errors.E("token code check", errors.K.Invalid,
			"reason", "token is nil")
	}
	if t.Code != c {
		return errors.E("token code check", errors.K.Invalid,
			"expected", codeToPrefix[c],
			"actual", t.prefix())
	}
	return nil
}

func (t *Token) IsNil() bool {
	return t == nil
}

func (t *Token) IsValid() bool {
	return t != nil && t.Code != UNKNOWN && len(t.Bytes) > 0
}

func (t *Token) prefix() string {
	p, found := codeToPrefix[t.Code]
	if !found {
		return codeToPrefix[UNKNOWN]
	}
	return p
}

func (t *Token) MarshalCBOR() ([]byte, error) {
	return cbor.Marshal(t.String())
}

func (t *Token) UnmarshalCBOR(b []byte) error {
	var s string
	err := cbor.Unmarshal(b, &s)
	if err != nil {
		return errors.E("unmarshal hash", err, errors.K.Invalid)
	}
	parsed, err := FromString(s)
	if err != nil {
		return errors.E("unmarshal hash", err, errors.K.Invalid)
	}
	if parsed == nil {
		// empty string parses to nil token... best we can do is ignore it...
		return nil
	}
	*t = *parsed
	return nil
}

// MarshalText implements custom marshaling using the string representation.
func (t *Token) MarshalText() ([]byte, error) {
	return []byte(t.String()), nil
}

// UnmarshalText implements custom unmarshaling from the string representation.
func (t *Token) UnmarshalText(text []byte) error {
	parsed, err := FromString(string(text))
	if err != nil {
		return errors.E("unmarshal token", errors.K.Invalid, err)
	}
	*t = *parsed
	return nil
}

// Equal returns true if this token is equal to the given token.
func (t *Token) Equal(o *Token) bool {
	if t == nil {
		return o == nil
	}
	if o == nil {
		return false
	}
	if t.s != "" && o.s != "" {
		return t.s == o.s
	}
	return t.Code == o.Code &&
		bytes.Equal(t.Bytes, o.Bytes) &&
		t.QID.Equal(o.QID) &&
		t.NID.Equal(o.NID) &&
		t.Scheme == o.Scheme &&
		t.Flags == o.Flags
}

// Describe returns a textual description of this token.
func (t *Token) Describe() string {
	if t == nil {
		return "nil"
	}

	sb := strings.Builder{}

	add := func(s string) {
		sb.WriteString(s)
		sb.WriteString("\n")
	}

	add("type:   " + t.Code.Describe())
	add("bytes:  0x" + hex.EncodeToString(t.Bytes))
	if t.Code == QWrite {
		add("qid:    " + t.QID.String())
	}
	if t.Code == QWrite || t.Code == LRO {
		add("nid:    " + t.NID.String())
	}
	if t.Code == QPartWrite {
		add("scheme: " + t.Scheme.String())
		add("flags:  " + DescribeFlags(t.Flags, QPWFlagNames))
	}
	return sb.String()
}

func (t *Token) Validate() (err error) {
	e := errors.Template("validate token", errors.K.Invalid)
	if t == nil {
		return e("reason", "token is nil")
	}
	if t.Code == QWrite {
		err = t.QID.AssertCode(id.Q)
	}
	if err == nil && (t.Code == QWrite || t.Code == LRO) {
		err = t.NID.AssertCode(id.QNode)
	}
	if err == nil && t.Code == QPartWrite {
		if !encryption.Schemes[t.Scheme] {
			err = e("reason", "invalid scheme", "scheme", t.Scheme)
		}
		if err == nil && ValidateFlags(t.Flags, allQPWFlags) {
			err = e("reason", "invalid flags", "flags", t.Flags)
		}
	}
	if err == nil && len(t.Bytes) == 0 {
		err = e("reason", "no random bytes")
	}
	return err
}

// Generate creates a random Token for the given Token type.
func Generate(code Code) *Token {
	var t *Token
	switch code {
	case QWriteV1, QWrite:
		t, _ = NewObject(code, id.Generate(id.Q), id.Generate(id.QNode))
	case QPartWriteV1, QPartWrite:
		t, _ = NewPart(code, encryption.None, 0)
	case LRO:
		t, _ = NewLRO(code, id.Generate(id.QNode))
	}
	return t
}

// FromString parses a token from the given string representation. Alias for
// Parse().
func FromString(s string) (*Token, error) {
	return Parse(s)
}

// MustParse parses a token from the given string representation. Panics if the
// string cannot be parsed.
func MustParse(s string) *Token {
	res, err := Parse(s)
	if err != nil {
		panic(err)
	}
	return res
}

// Parse parses a token from the given string representation.
func Parse(s string) (*Token, error) {
	e := errors.Template("parse token", errors.K.Invalid, "string", s)

	if len(s) < prefixLen {
		return nil, e("reason", "unknown prefix")
	}

	var code Code
	var found bool
	prefix := s[:prefixLen]

	if strings.HasPrefix(s, qwPrefix) {
		prefix = qwPrefix
		code = QWrite
		found = true
	} else {
		code, found = prefixToCode[prefix]
		if !found {
			return nil, e("reason", "unknown prefix")
		}
	}
	if len(s) == len(prefix) {
		return nil, e("reason", "too short")
	}

	dec, err := base58.Decode(s[len(prefix):])
	if err != nil {
		return nil, e(err)
	}

	switch code {
	case QWriteV1, QPartWriteV1:
		return &Token{Code: code, Bytes: dec, s: s}, nil
	case QWrite, LRO:
		// prefix + base58(uvarint(len(QID) | QID |
		//                 uvarint(len(NID) | NID |
		//                 uvarint(len(RAND_BYTES) | RAND_BYTES)
		res := &Token{Code: code}
		r := bytes.NewReader(dec)

		res.QID, err = decodeBytes(r)
		if err != nil {
			return nil, e(err, "reason", "invalid qid")
		}

		res.NID, err = decodeBytes(r)
		if err != nil {
			return nil, e(err, "reason", "invalid nid")
		}

		res.Bytes, err = decodeBytes(r)
		if err != nil {
			return nil, e(err, "reason", "invalid rand bytes")
		}

		err = res.Validate()
		if err != nil {
			return nil, e(err)
		}

		// fill string cache here instead of using s in struct initializer to consistently generate a tqw__ instead of
		// tq__ (as long as the qwPrefix hack is in use)
		_ = res.String()
		return res, nil
	case QPartWrite:
		// prefix + base58(byte(SCHEME) | byte(FLAGS) |
		//                 uvarint(len(RAND_BYTES) | RAND_BYTES)
		res := &Token{Code: code, s: s}

		if len(dec) < 3 {
			return nil, e(err, "reason", "token truncated")
		}
		res.Scheme = encryption.Scheme(dec[0])
		res.Flags = dec[1]

		res.Bytes, err = decodeBytes(bytes.NewReader(dec[2:]))
		if err != nil {
			return nil, e(err, "reason", "invalid rand bytes")
		}

		err = res.Validate()
		if err != nil {
			return nil, e(err)
		}

		return res, nil
	}
	return nil, e("reason", "unknown code", "code", code)
}

func decodeBytes(r *bytes.Reader) ([]byte, error) {
	e := errors.Template("decode bytes", errors.K.Invalid)
	n, err := binary.ReadUvarint(r)
	if err != nil || n > 50 {
		return nil, e(err, "reason", "invalid size", "size", n)
	}
	res := make([]byte, n)
	read, err := r.Read(res)
	if err == io.EOF {
		return nil, e("reason", "token truncated", "expected", n, "actual", read)
	}
	return res, nil
}<|MERGE_RESOLUTION|>--- conflicted
+++ resolved
@@ -9,10 +9,7 @@
 	"sort"
 	"strings"
 
-<<<<<<< HEAD
 	"github.com/fxamacker/cbor/v2"
-=======
->>>>>>> 37fdf984
 	"github.com/mr-tron/base58/base58"
 
 	"github.com/eluv-io/errors-go"
@@ -45,11 +42,7 @@
 		}
 		res.NID = nid
 	}
-<<<<<<< HEAD
-	_ = res.String() // initialize string cache to simplify unit tests
-=======
 	res.MakeString()
->>>>>>> 37fdf984
 	return res, nil
 }
 
@@ -75,11 +68,7 @@
 		}
 		res.Flags = flags
 	}
-<<<<<<< HEAD
-	_ = res.String() // initialize string cache to simplify unit tests
-=======
 	res.MakeString()
->>>>>>> 37fdf984
 	return res, nil
 }
 
@@ -99,11 +88,7 @@
 		return nil, e("reason", "invalid nid", "nid", nid)
 	}
 	res.NID = nid
-<<<<<<< HEAD
-	_ = res.String() // initialize string cache to simplify unit tests
-=======
 	res.MakeString()
->>>>>>> 37fdf984
 	return res, nil
 }
 
@@ -245,7 +230,7 @@
 	if t.s != "" {
 		return t.s
 	}
-	// we should never go there when t.s is computed in constructor
+	// we should never get here if t.s is computed in constructor
 	return t.MakeString()
 }
 
@@ -526,7 +511,7 @@
 
 		// fill string cache here instead of using s in struct initializer to consistently generate a tqw__ instead of
 		// tq__ (as long as the qwPrefix hack is in use)
-		_ = res.String()
+		res.MakeString()
 		return res, nil
 	case QPartWrite:
 		// prefix + base58(byte(SCHEME) | byte(FLAGS) |
