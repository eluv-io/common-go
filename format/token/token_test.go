package token_test

import (
	"encoding/json"
	"fmt"
	"testing"

	"github.com/stretchr/testify/assert"
	"github.com/stretchr/testify/require"

	"github.com/eluv-io/common-go/format/encryption"
	"github.com/eluv-io/common-go/format/id"
	"github.com/eluv-io/common-go/format/token"
	"github.com/eluv-io/common-go/format/types"
)

var (
	qid  = id.MustParse("iq__99d4kp14eSDEP7HWfjU4W6qmqDw")
	tqid = types.NewTQID(id.NewID(id.Q, []byte{1, 2, 3}), id.NewID(id.Tenant, []byte{99})).ID()
	nid  = id.MustParse("inod3Sa5p3czRyYi8GnVGnh8gBDLaqJr")
	qwt  = func() *token.Token {
		t, _ := token.NewObject(token.QWrite, qid, nid)
		t.Bytes = []byte{0, 1, 2, 3, 4, 5, 6, 7, 8, 9}
		return t
	}()
	tqwt = func() *token.Token {
		t, _ := token.NewObject(token.QWrite, tqid, nid)
		t.Bytes = []byte{0, 1, 2, 3, 4, 5, 6, 7, 8, 9}
		return t
	}()
	qpwt = func() *token.Token {
		t, _ := token.NewPart(token.QPartWrite, encryption.ClientGen, token.PreambleQPWFlag)
		t.Bytes = []byte{0, 1, 2, 3, 4, 5, 6, 7, 8, 9}
		return t
	}()
	lrot = func() *token.Token {
		t, _ := token.NewLRO(token.LRO, nid)
		t.Bytes = []byte{0, 1, 2, 3, 4, 5, 6, 7, 8, 9}
		return t
	}()
)

const (
	expTokenString = "tqw__8UmhDD9cZah58THfAYPf3Shj9hVzfwT51Cf4ZHKpayajzZRyMwCPiSpfS5yqRZfjkDjrtXuRmDa"
	expTqwtString  = "tqw__JUzjYYRw7qNCmuvfjRvC4QwRsYS3To9CZjeGKZqcrDy4ZGdY4aTY9W"
)

func TestBackwardsCompatibilityHack(t *testing.T) {
	tok, err := token.Parse("tq__8UmhDD9cZah58THfAYPf3Shj9hVzfwT51Cf4ZHKpayajzZRyMwCPiSpfS5yqRZfjkDjrtXuRmDa")
	require.NoError(t, err)

	tokBackwardsCompat, err := token.Parse("tq__8UmhDD9cZah58THfAYPf3Shj9hVzfwT51Cf4ZHKpayajzZRyMwCPiSpfS5yqRZfjkDjrtXuRmDa")
	require.NoError(t, err)

	require.Equal(t, tok, tokBackwardsCompat)
}

func TestConversion(t *testing.T) {
	testConversion(t, qwt, token.QWrite, "tqw__")
	testConversion(t, tqwt, token.QWrite, "tqw__")
	testConversion(t, token.Generate(token.QWriteV1), token.QWriteV1, "tqw_")
	testConversion(t, qpwt, token.QPartWrite, "tqp_")
	testConversion(t, token.Generate(token.QPartWriteV1), token.QPartWriteV1, "tqpw")
	testConversion(t, lrot, token.LRO, "tlro")
}

func testConversion(t *testing.T, tok *token.Token, code token.Code, prefix string) {
	fmt.Println(tok.String())

	err := tok.AssertCode(code)
	require.NoError(t, err)

	encoded := tok.String()
	assert.Equal(t, prefix, encoded[:len(prefix)])

	decoded, err := token.FromString(encoded)
	assert.NoError(t, err)
	err = decoded.AssertCode(code)
	require.NoError(t, err)

	assert.Equal(t, tok.String(), decoded.String())
	assert.True(t, tok.Equal(decoded))

	assert.Equal(t, encoded, fmt.Sprint(tok))
	assert.Equal(t, encoded, fmt.Sprintf("%v", tok))
	assert.Equal(t, "blub"+encoded, fmt.Sprintf("blub%s", tok))
}

func TestInvalidStringConversions(t *testing.T) {
	tests := []struct {
		tok string
	}{
		{tok: ""},
		{tok: "blub"},
		{tok: "tqw_"},
		{tok: "qwt_00001111"},
		{tok: "tqw "},
		{tok: "tqw_1W7LcTy70"},
		{tok: "tq__xevbBFoiALJxdwZdxpR5XBvfqvTaDxf7"},  // a tqw_ with the w removed...
		{tok: "tqw__xevbBFoiALJxdwZdxpR5XBvfqvTaDxf7"}, // a new QWrite with invalid data
	}
	for _, test := range tests {
		t.Run(test.tok, func(t *testing.T) {
			tok, err := token.FromString(test.tok)
			assert.Error(t, err)
			assert.Nil(t, tok)
			fmt.Println(err)
		})
	}
}

func TestInvalidStringConversions2(t *testing.T) {
	tests := []struct {
		tok string
	}{
		{tok: ""},
		{tok: "blub"},
		{tok: "qwt_"},
		{tok: "qwt_00001111"},
		{tok: "qwt "},
		{tok: "tqw_1W7LcTy70"},
		{tok: token.Generate(token.QPartWrite).String()},
	}
	for _, test := range tests {
		t.Run(test.tok, func(t *testing.T) {
			tok, err := token.QWriteV1.FromString(test.tok)
			assert.Error(t, err)
			assert.Nil(t, tok)
		})
	}
}

func TestJSON(t *testing.T) {
	tests := []struct {
		tok  *token.Token
		want string
	}{
		{
			tok:  qwt,
			want: expTokenString,
		},
		{
			tok:  tqwt,
			want: expTqwtString,
		},
	}
	for i, test := range tests {
		t.Run(fmt.Sprint(i), func(t *testing.T) {
			b, err := json.Marshal(test.tok)
			assert.NoError(t, err)
			assert.Equal(t, "\""+test.want+"\"", string(b))

			var unmarshalled token.Token
			err = json.Unmarshal(b, &unmarshalled)
			assert.NoError(t, err)
			assert.True(t, test.tok.Equal(&unmarshalled))
			assert.Equal(t, test.tok.String(), unmarshalled.String())
		})
	}
}

type Wrapper struct {
	Token *token.Token
}

func TestWrappedJSON(t *testing.T) {
	s := Wrapper{
		Token: qwt,
	}
	b, err := json.Marshal(s)
	assert.NoError(t, err)
	assert.Contains(t, string(b), expTokenString)

	fmt.Println(string(b))

	var unmarshalled Wrapper
	err = json.Unmarshal(b, &unmarshalled)
	assert.NoError(t, err)
	assert.True(t, s.Token.Equal(unmarshalled.Token))
}

func ExampleToken_Describe_object() {
	tok, _ := token.FromString("tq__3WhUFGKoJAzvqrDWiZtkcfQHiKp4Gda4KkiwuRgX6BTFfq7hNeji2hPDW6qZxLuk7xAju4bgm8iLwK")
	fmt.Println(tok.Describe())

	// Output:
	//
	// tq__3WhUFGKoJAzvqrDWiZtkcfQHiKp4Gda4KkiwuRgX6BTFfq7hNeji2hPDW6qZxLuk7xAju4bgm8iLwK
	// type:    content write token
	// bytes:   0xe6ded2a798ac1f820fe871c6170b6d12
<<<<<<< HEAD
	// content: iq__1Bhh3pU9gLXZiNDL6PEZuEP5ri content 0x000102030405060708090a0b0c0d0e0f10111213
	// node:    inod2KRn6vRvn8U3gczhSMJwd1 fabric node 0x0aabcbd87f414c0197efef1f52b305c8
=======
	// content: iq__1Bhh3pU9gLXZiNDL6PEZuEP5ri content 0x000102030405060708090a0b0c0d0e0f10111213 (20 bytes)
	// node:    inod2KRn6vRvn8U3gczhSMJwd1 fabric node 0x0aabcbd87f414c0197efef1f52b305c8 (16 bytes)
>>>>>>> 4ba2a744
}

func ExampleToken_Describe_object_2() {
	tok, _ := token.FromString("tqw__JUzjYYRw7qNCmuvfjRvC4QwRsYS3To9CZjeGKZqcrDy4ZGdY4aTY9W")
	fmt.Println(tok.Describe())

	// Output:
	//
	// tqw__JUzjYYRw7qNCmuvfjRvC4QwRsYS3To9CZjeGKZqcrDy4ZGdY4aTY9W
	// type:    content write token
	// bytes:   0x00010203040506070809
<<<<<<< HEAD
	// content: itq_A5JwgE content with embedded tenant 0x0163010203
	//            primary : iq__Ldp content 0x010203
	//            embedded: iten2i tenant 0x63
	// node:    inod3Sa5p3czRyYi8GnVGnh8gBDLaqJr fabric node 0xaf33e7ed62938a0499453d419461ca9d598950a3
=======
	// content: itq_A5JwgE content with embedded tenant 0x0163010203 (5 bytes)
	//            primary : iq__Ldp content 0x010203 (3 bytes)
	//            embedded: iten2i tenant 0x63 (1 bytes)
	// node:    inod3Sa5p3czRyYi8GnVGnh8gBDLaqJr fabric node 0xaf33e7ed62938a0499453d419461ca9d598950a3 (20 bytes)
>>>>>>> 4ba2a744
}

func ExampleToken_Describe_part() {
	tok, _ := token.FromString("tqp_NHG92YAkoUg7dnCrWT8J3RLp6")
	fmt.Println(tok.Describe())

	// Output:
	//
	// tqp_NHG92YAkoUg7dnCrWT8J3RLp6
	// type:    content part write token
	// bytes:   0x5b28b6f7c5410bff09967db0e7e1a997
	// scheme:  cgck
	// flags:   [preamble]
}

func ExampleToken_Describe_lro() {
	tok, _ := token.FromString("tlro12hb4zikV2ArEoXXyUV6xKJPfC6Ff2siNKDKBVM6js8adif81")
	fmt.Println(tok.Describe())

	// Output:
	//
	// tlro12hb4zikV2ArEoXXyUV6xKJPfC6Ff2siNKDKBVM6js8adif81
	// type:    bitcode LRO handle
	// bytes:   0x2df2a5d3d6c4e0830a95e7f1e8c779f6
<<<<<<< HEAD
	// node:    inod2KRn6vRvn8U3gczhSMJwd1 fabric node 0x0aabcbd87f414c0197efef1f52b305c8
=======
	// node:    inod2KRn6vRvn8U3gczhSMJwd1 fabric node 0x0aabcbd87f414c0197efef1f52b305c8 (16 bytes)
>>>>>>> 4ba2a744
}<|MERGE_RESOLUTION|>--- conflicted
+++ resolved
@@ -188,13 +188,8 @@
 	// tq__3WhUFGKoJAzvqrDWiZtkcfQHiKp4Gda4KkiwuRgX6BTFfq7hNeji2hPDW6qZxLuk7xAju4bgm8iLwK
 	// type:    content write token
 	// bytes:   0xe6ded2a798ac1f820fe871c6170b6d12
-<<<<<<< HEAD
-	// content: iq__1Bhh3pU9gLXZiNDL6PEZuEP5ri content 0x000102030405060708090a0b0c0d0e0f10111213
-	// node:    inod2KRn6vRvn8U3gczhSMJwd1 fabric node 0x0aabcbd87f414c0197efef1f52b305c8
-=======
 	// content: iq__1Bhh3pU9gLXZiNDL6PEZuEP5ri content 0x000102030405060708090a0b0c0d0e0f10111213 (20 bytes)
 	// node:    inod2KRn6vRvn8U3gczhSMJwd1 fabric node 0x0aabcbd87f414c0197efef1f52b305c8 (16 bytes)
->>>>>>> 4ba2a744
 }
 
 func ExampleToken_Describe_object_2() {
@@ -206,17 +201,10 @@
 	// tqw__JUzjYYRw7qNCmuvfjRvC4QwRsYS3To9CZjeGKZqcrDy4ZGdY4aTY9W
 	// type:    content write token
 	// bytes:   0x00010203040506070809
-<<<<<<< HEAD
-	// content: itq_A5JwgE content with embedded tenant 0x0163010203
-	//            primary : iq__Ldp content 0x010203
-	//            embedded: iten2i tenant 0x63
-	// node:    inod3Sa5p3czRyYi8GnVGnh8gBDLaqJr fabric node 0xaf33e7ed62938a0499453d419461ca9d598950a3
-=======
 	// content: itq_A5JwgE content with embedded tenant 0x0163010203 (5 bytes)
 	//            primary : iq__Ldp content 0x010203 (3 bytes)
 	//            embedded: iten2i tenant 0x63 (1 bytes)
 	// node:    inod3Sa5p3czRyYi8GnVGnh8gBDLaqJr fabric node 0xaf33e7ed62938a0499453d419461ca9d598950a3 (20 bytes)
->>>>>>> 4ba2a744
 }
 
 func ExampleToken_Describe_part() {
@@ -241,9 +229,5 @@
 	// tlro12hb4zikV2ArEoXXyUV6xKJPfC6Ff2siNKDKBVM6js8adif81
 	// type:    bitcode LRO handle
 	// bytes:   0x2df2a5d3d6c4e0830a95e7f1e8c779f6
-<<<<<<< HEAD
-	// node:    inod2KRn6vRvn8U3gczhSMJwd1 fabric node 0x0aabcbd87f414c0197efef1f52b305c8
-=======
 	// node:    inod2KRn6vRvn8U3gczhSMJwd1 fabric node 0x0aabcbd87f414c0197efef1f52b305c8 (16 bytes)
->>>>>>> 4ba2a744
 }