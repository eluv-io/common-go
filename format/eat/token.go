package eat

import (
	"bytes"
	"compress/flate"
	"crypto/ecdsa"
	"encoding/json"
	"fmt"
	"io/ioutil"
	"strings"
	"time"
	"unicode"

	"github.com/ethereum/go-ethereum/common"
	"github.com/ethereum/go-ethereum/crypto"
	"github.com/mattn/go-runewidth"
	"github.com/mr-tron/base58"
	"github.com/multiformats/go-varint"

	"github.com/eluv-io/common-go/format/id"
	"github.com/eluv-io/common-go/format/sign"
	"github.com/eluv-io/common-go/format/structured"
	"github.com/eluv-io/common-go/format/types"
	"github.com/eluv-io/common-go/util/jsonutil"
	"github.com/eluv-io/common-go/util/stringutil"
	"github.com/eluv-io/errors-go"
	"github.com/eluv-io/log-go"
	"github.com/eluv-io/utc-go"
)

const prefixLen = 6 // length of entire prefix including type, sig-type and format

// Token is an auth token, defined by it's type, format, and token data.
type Token struct {
	Type    TokenType
	Format  *tokenFormat
	SigType *TokenSigType
	TokenData
	Signature sign.Sig

	// the fully encoded token, including signature
	//
	// This is set only once, either during decoding, or during creation/signing.
	encoded string // cache for the token's encoded string form
	// The encoded & optionally compressed json/cbor token data. If there is an embedded token, it also includes its
	// payload (i.e. including the embedded token's signature). This byte slice is used to calculate the token signature
	// with ES256K.
	//
	// This is set only once, either during decoding, or during signing.
	payload []byte
	// The marshalled, but non-compressed json/cbor token data. This byte slice is used to calculate the token signature
	// with EIP191Personal.
	//
	// This is set only once, either during decoding, or during signing.
	uncompressedTokenData []byte

	Embedded       *Token
	EmbeddedLength int // the length of the embedded token within the payload

	encDetails encodingDetails // details collected during encoding used in Explain()
}

type encodingDetails struct {
	full                     int // length of full encoded token including signature
	encLegacyBody            int // length of encoded legacy body
	decLegacyBody            int // length of decoded legacy body
	encLegacySignature       int // length of encoded signature (for legacy tokens only - regular tokens have sig in body)
	decLegacySignature       int // length of decoded signature
	uncompressedTokenDataLen int // length of encoded, uncompressed token data
	compressedTokenDataLen   int // length of encoded, compressed token data
	payloadLen               int // length of payload: compressed token data + optional embedded token
	embeddedLength           int // length of embedded token's length varint
	embeddedPrefix           int // length of embedded token's prefix
	embeddedBody             int // length of embedded token's body
}

// New creates a new auth token with the given type, digest, size, and ID
func New(typ TokenType, format *tokenFormat, sig *TokenSigType) *Token {
	return &Token{
		Type:    typ,
		Format:  format,
		SigType: sig,
		TokenData: TokenData{
			Ctx: map[string]interface{}{},
		},
	}
}

// NewClientToken creates a new client token with Type = Types.Client() and
// embeds the provided token. The client token inherits the format of the server
// token.
func NewClientToken(embed *Token) (*Token, error) {
	e := errors.Template("new client token")
	if embed == nil {
		return nil, e(errors.K.Invalid, "reason", "embedded token is nil")
	}

	return &Token{
		Type:     Types.Client(),
		Format:   embed.Format,
		SigType:  SigTypes.Unsigned(),
		Embedded: embed,
		TokenData: TokenData{
			SID: embed.SID,
			LID: embed.LID,
		},
	}, nil
}

// FromString is an alias for Parse.
func FromString(s string) (*Token, error) {
	return Parse(s)
}

// Parse parses the given string as a token.
func Parse(s string) (*Token, error) {
	t, err := parse(s)
	if err != nil {
		return nil, err
	}
	return t, nil
}

// parse parses a token from the given string and returns the both the parsed token and any parsing/validation error.
// In case of errors, the token is still returned: it will be invalid and probably only partially decoded.
func parse(s string) (*Token, error) {
	t := New(Types.Unknown(), Formats.Unknown(), SigTypes.Unknown())
	err := t.Decode(s)
	return t, err
}

// MustParse parses the given string as a token. Panics if parsing fails.
func MustParse(s string) *Token {
	t, err := Parse(s)
	if err != nil {
		panic(err)
	}
	return t
}

func (t *Token) String() string {
	if t.encoded == "" {
		var err error
		encoded, err := t.Encode()
		if err != nil {
			return "auth.token.encoding.error"
		}
		return encoded
	}
	return t.encoded
}

// OriginalBearer returns the token string that was originally parsed to create
// this token. Returns an error if the token was not parsed, but constructed.
func (t *Token) OriginalBearer() (string, error) {
	if t.encoded == "" {
		return "", errors.E("original bearer", errors.K.NotExist, "reason", "no original")

	}
	return t.encoded, nil
}

func (t *Token) AsJSON() string {
	bts, _ := json.Marshal(&t.TokenData)
	return string(bts)
}

func (t *Token) AsJSONIndent(prefix, indent string) string {
	bts, _ := json.MarshalIndent(&t.TokenData, prefix, indent)
	return string(bts)
}

func (t *Token) Encode() (s string, err error) {
	if t.IsNil() {
		return "", nil
	}

	e := errors.Template("encode auth token")

	err = t.Validate()
	if err != nil {
		return "", e(err)
	}

	switch t.Format {
	case Formats.Legacy():
		return t.encodeLegacy()
	}

	var data []byte
	data, err = t.encodeTokenAndSigBytes()
	if err != nil {
		return "", err
	}

	s = base58.Encode(data)

	t.encoded = t.encodePrefix() + s

	t.encDetails.full = len(t.encoded)
	return t.encoded, nil
}

// Decode parses the auth token from the given string representation.
func (t *Token) Decode(s string) (err error) {
	if s == "" {
		return nil
	}

	e := errors.Template("decode auth token", errors.K.Invalid, "token_string", s)

	t.encDetails.full = len(s)

	var isLegacy bool
	isLegacy, err = t.decodePrefix(s, true)
	if err != nil {
		return e(err)
	}
	if isLegacy {
		// legacy token was already parsed completely in decodePrefix
		return t.Validate()
	}

	isLegacySigned, err := t.decodeLegacySigned(s)
	if err != nil {
		return e(err)
	}
	if isLegacySigned {
		return t.Validate()
	}

	err = t.decodeString(s[prefixLen:])
	if err != nil {
		return e(err)
	}
	t.encoded = s

	return t.Validate()
}

func (t *Token) decodeLegacySigned(token string) (bool, error) {
	dotIdx := strings.LastIndex(token, ".")
	if dotIdx == -1 {
		return false, nil
	}

	e := errors.Template("decode legacy signed token", errors.K.Invalid.Default())

	// mixed legacy: new token, but client-signed the old-fashion way
	sctString := token[:dotIdx]
	legacySig := token[dotIdx+1:]

	if strings.Contains(sctString, ".") {
		// additional dots in the token, which probably correspond to multiple signatures...
		// refuse multiple embeddings!
		return false, e("reason", "multiple legacy signatures!")
	}

	t.encDetails.encLegacyBody = len(sctString)
	t.encDetails.encLegacySignature = len(legacySig) + 1 // includes the dot "."

	sct, err := Parse(sctString)
	if err != nil {
		return true, e(err)
	}

	t.embedLegacyStateChannelToken(sct)
	t.Format = Formats.LegacySigned()
	t.Type = Types.Client()
	t.payload = []byte(sctString)
	t.encoded = token

	return true, e.IfNotNil(t.decodeLegacySignature(legacySig))
}

func (t *Token) Validate() (err error) {
	e := errors.Template("validate auth token", errors.K.Invalid,
		"type", t.Type,
		"sig_type", t.SigType,
		"format", t.Format,
		"token", stringutil.Stringer(t.AsJSON))

	err = t.Type.Validate()
	if err != nil {
		return e(err)
	}

	err = t.Format.Validate()
	if err != nil {
		return e(err)
	}

	err = t.SigType.Validate()
	if err != nil {
		return e(err)
	}

	validator := tokenValidator{
		token:            t,
		errTemplate:      errors.Template("validate field", errors.K.Invalid.Default()),
		accumulateErrors: true,
	}

	// signature checks
	clientTokenWithSignature := t.Type == Types.Client() && t.SigType.HasSig() // client tokens have an optional sig - verify it if they do
	if t.Type.SignatureRequired || clientTokenWithSignature {
		if !t.SigType.HasSig() {
			validator.error(validator.errTemplate("reason", "invalid signature type"))
		} else if validator.require("signature", t.Signature) {
			// state channel tokens are signed by a "trusted authority" (i.e. KMS), whose address is not stored in
			// the token itself. Hence the signature cannot be checked here and must be checked downstream.
			if t.Type != Types.StateChannel() {
				// legacy tokens may have a missing eth addr, in which case we extract it from the signature itself...
				if !t.HasEthAddr() && (t.Format == Formats.Legacy() || t.Format == Formats.LegacySigned()) {
					sh, _ := newSignatureHelper(t)
					t.EthAddr, err = sh.signerAddress()
					validator.error(err)
				}
				if validator.require("adr", t.EthAddr) {
					validator.error(VerifySignature(t))
				}
			}
		}
	} else {
		if t.SigType.HasSig() {
			validator.error(validator.errTemplate("reason", "invalid signature type"))
		}
		validator.refuse("signature", t.Signature)
		validator.refuse("address", t.EthAddr)
	}

	validator.require("space id", t.SID)

	// lib seems optional... (because it can be specified in the URL?)
	// valid.require("lib id", t.LID)

	switch t.Type {
	case Types.StateChannel():
		// require
		validator.require("signature", t.SigType.HasSig())
		validator.require("qid", t.QID)
		// don't always require a subject since the actual subject might be 'something else' in the context. Note that
		// here we don't know what could be in the context but (in the future) we might (should ?) require the context
		// to have some known keys since a token should always be granted to someone ...
		if t.Subject == "" && (len(t.Ctx) == 0) {
			validator.require("subject", t.Subject)
		}
		validator.require("grant", t.Grant)
		validator.require("issued at", t.IssuedAt)
		validator.require("expires", t.Expires)
		if t.Expires.Before(t.IssuedAt) {
			validator.errorReason("expires before issued at",
				"expires", t.Expires,
				"issued_at", t.IssuedAt)
		}
<<<<<<< HEAD
		// refuse
		validator.refuse("tx-hash", t.EthTxHash)
		validator.refuse("qp-hash", t.QPHash)
		// additional state channel requirements are checked in auth provider
		return e.IfNotNil(validator.err)

	case Types.EditorSigned():
		// require
		validator.require("qid", t.QID)
		validator.require("subject", t.Subject)
		validator.require("grant", t.Grant)
		validator.require("issued at", t.IssuedAt)
		validator.require("expires", t.Expires)
		if t.Expires.Before(t.IssuedAt) {
			validator.errorReason("expires before issued at",
				"expires", t.Expires,
				"issued_at", t.IssuedAt)
=======
		if t.Type == Types.EditorSigned() {
			// EditorSigned token were originally legacy.ElvClientToken signed
			// by a user/editor of the content. These client tokens were
			// embedding a legacy.ElvAuthToken token where EthAddr was set to
			// the address of the user/editor the token was delivered to.
			// Hence the verification code was checking that the client token was
			// signed by the user whose address was in EthAddr. As a result an
			// editor signed token was signed twice: once as the authority
			// signing the ElvAuthToken and once as the user ElvClientToken.
			// As the 'subject' field did not exist in previous tokens but was
			// computed from the EthAddr field in the server token, this resulted
			// in the subject being also the signer.

			// we now want editor signed tokens able to carry a 'subject' that
			// is not necessarily the signer (use case: water-marking).

			//uid := ethutil.AddressToID(t.EthAddr, id.User)
			//subjid, err := id.User.FromString(t.Subject)
			//if err != nil {
			//	subjid, _ = ethutil.AddrToID(t.Subject, id.User)
			//}
			//if !uid.Equal(subjid) {
			//	return e("reason", "subject differs from signer",
			//		"subject", subjid,
			//		"signer", uid)
			//}
		}
		if t.Grant == "" {
			return e("reason", "grant missing")
>>>>>>> cb70d64b
		}
		// refuse
		validator.refuse("tx-hash", t.EthTxHash)
		validator.refuse("qp-hash", t.QPHash)
		// additional editor-signed requirements are checked in auth provider
		return e.IfNotNil(validator.err)

	case Types.SignedLink():
		// require
		validator.require("qid", t.QID)
		validator.require("subject", t.Subject)
		validator.require("grant", t.Grant)
		validator.require("issued at", t.IssuedAt)
		// check presence of context values
		ctx := structured.Wrap(t.Ctx).Get("elv")
		validator.require("ctx/elv/lnk", ctx.Get("lnk").Data)
		src := ctx.Get("src").String()
		validator.require("ctx/elv/src", src)
		if src != "" {
			if _, err2 := id.Q.FromString(src); err2 != nil {
				validator.errorReason("ctx/elv/src invalid", err2)
			}
		}

		// refuse
		validator.refuse("tx-hash", t.EthTxHash)
		validator.refuse("qp-hash", t.QPHash)

		// additional signed link requirements are checked in auth provider
		return e.IfNotNil(validator.err)

	case Types.ClientSigned():
		// PENDING(LUK): add additional validations for ClientSigned tokens!
		return e.IfNotNil(validator.err)
	}

	// refused for all other types
	validator.refuse("subject", t.Subject)
	validator.refuse("grant", t.Grant)
	validator.refuse("issued at", t.IssuedAt)
	validator.refuse("expires", t.Expires)
	validator.refuse("ctx", t.Ctx)

	switch t.Type {
	case Types.Client():
		// require
		validator.require("embedded token", t.Embedded)
		// refuse
		validator.refuse("tx-hash", t.EthTxHash)
		validator.refuse("qp-hash", t.QPHash)
		validator.error(t.Embedded.Validate())
		return e.IfNotNil(validator.err)
	case Types.Tx():
		// require
		validator.require("tx-hash", t.EthTxHash)
		// refuse
		validator.refuse("qp-hash", t.QPHash)
		validator.refuse("qid", t.QID)
	case Types.Plain():
		// refuse
		validator.refuse("tx-hash", t.EthTxHash)
		validator.refuse("qp-hash", t.QPHash)
	case Types.Anonymous():
		// refuse
		validator.refuse("signature", t.SigType.HasSig())
		validator.refuse("tx-hash", t.EthTxHash)
		validator.refuse("qp-hash", t.QPHash)
		validator.refuse("address", t.EthAddr)
	case Types.Node():
		// require
		validator.require("qp-hash", t.QPHash)
		// refuse
		validator.refuse("tx-hash", t.EthTxHash)
	}

	return e.IfNotNil(validator.err)
}

func (t *Token) IsNil() bool {
	return t == nil ||
		t.Type == Types.Unknown() ||
		t.Format == Formats.Unknown() ||
		t.SigType == SigTypes.Unknown()
}

// MarshalText converts this auth token to text.
func (t *Token) MarshalText() ([]byte, error) {
	return []byte(t.String()), nil
}

// UnmarshalText parses the auth token from the given text.
func (t *Token) UnmarshalText(text []byte) error {
	err := t.Decode(string(text))
	if err != nil {
		return errors.E("unmarshal auth token", err)
	}
	return nil
}

// With returns a copy of this auth token with the given format.
func (t *Token) With(f *tokenFormat) *Token {
	if t.IsNil() {
		return t
	} else if f == nil {
		f = defaultFormat
	}
	var res = *t   // copy the token
	res.Format = f // set the format
	res.Embedded = nil
	res.clearCaches()
	return &res
}

// Equal returns true if this auth token is equal to the provided auth token, false
// otherwise.
func (t *Token) Equal(o *Token) bool {
	if t == o {
		return true
	} else if t == nil || o == nil {
		return false
	}
	return t.String() == o.String()
}

// SignWith signs this token with the given private key, producing a signature of type ES256K.
func (t *Token) SignWith(clientSK *ecdsa.PrivateKey) (err error) {
	return t.SignWithT(clientSK, SigTypes.ES256K())
}

// SignWithT signs this token with the given private key, producing a signature of the given type.
func (t *Token) SignWithT(clientSK *ecdsa.PrivateKey, sigType *TokenSigType) (err error) {
	signFunc := func(digestHash []byte) (sig []byte, err error) {
		return crypto.Sign(digestHash, clientSK)
	}
	signAddr := crypto.PubkeyToAddress(clientSK.PublicKey)
	return t.SignWithFuncT(signAddr, signFunc, sigType)
}

// SignWithFunc signs this token using the provided signing function, producing a signature of type ES256K.
func (t *Token) SignWithFunc(
	signAddr common.Address,
	calcECDSA CalcECDSA) (err error) {

	return t.SignWithFuncT(signAddr, calcECDSA, SigTypes.ES256K())
}

// SignWithFuncT signs this token using the provided signing function, producing a signature of the given type.
func (t *Token) SignWithFuncT(
	signAddr common.Address,
	calcECDSA CalcECDSA,
	sigType *TokenSigType) (err error) {

	return signToken(t, signAddr, calcECDSA, sigType)
}

func (t *Token) VerifySignatureFrom(trusted common.Address) (err error) {
	return t.Verify(
		func(qid types.QID) (common.Address, error) {
			return trusted, nil
		},
		-1,
		-1)
}

func (t *Token) Verify(
	getTrustedAddress func(qid types.QID) (common.Address, error),
	maxValidity, timeSkew time.Duration) (err error) {

	e := errors.Template("verify token")

	if !t.SigType.HasSig() {
		// this should never happen and be caught in token.Validate()
		return e(errors.K.Permission, "reason", "token not signed")
	}

	trusted, err := getTrustedAddress(t.QID)
	if err != nil {
		return e(err)
	}

	if err = VerifySignatureFrom(t, trusted); err != nil {
		return e(err)
	}

	if maxValidity != -1 || timeSkew != -1 {
		if err = t.VerifyTimes(maxValidity, timeSkew); err != nil {
			return e(err)
		}
	}

	return nil
}

// VerifySignature validates the token and verifies its signature (if any).
func (t *Token) VerifySignature() error {
	err := t.Validate()
	if err != nil {
		return errors.E("verify token", errors.K.Permission, err)
	}
	return nil
}

func (t *Token) Explain() (res string) {
	if t == nil {
		return "token is nil"
	}
	return t.explain("", false)
}

func (t *Token) explain(indent string, isEmbedded bool) (res string) {
	sb := strings.Builder{}
	write := func(label string, size int, desc string, extra ...string) {
		if len(extra) > 0 {
			desc += " | " + extra[0]
		}
		desc = runewidth.Truncate(desc, 100, "...")
		sizeStr := ""
		if size > 0 {
			sizeStr = fmt.Sprintf("%5db", size)
		}
		sb.WriteString(fmt.Sprintf("%s%-20s %-6s  %s\n", indent, label, sizeStr, desc))
	}
	writeNoTrunc := func(label string, size int, desc string, extra ...string) {
		if len(extra) > 0 {
			desc += " | " + extra[0]
		}
		sb.WriteString(fmt.Sprintf("%s%-20s %5db  %s\n", indent, label, size, desc))
	}
	writeErr := func(err error) {
		sb.WriteString(err.Error())
		sb.WriteString("\n")
	}
	writeTokenAndData := func(tok *Token) {
		sb.WriteString(indent)
		sb.WriteString(tok.String())
		sb.WriteString("\n")
		sb.WriteString(indent)
		sb.WriteString(tok.AsJSONIndent(indent, "  "))
		sb.WriteString("\n")
	}
	uncompressedFormat := func() TokenFormat {
		switch t.Format {
		case Formats.CborCompressed():
			return Formats.Cbor()
		case Formats.JsonCompressed():
			return Formats.Json()
		}
		return t.Format
	}
	printable := func(bts []byte) string {
		return strings.Map(func(r rune) rune {
			sub := '‧'
			if unicode.IsLetter(r) ||
				unicode.IsDigit(r) ||
				unicode.IsPunct(r) ||
				r == '=' ||
				r == '+' ||
				r == '_' ||
				r == ' ' {
				return r
			}
			return sub
		}, string(bts))
	}
	prefix := func(tok *Token) string {
		return tok.Type.Prefix + "=" + tok.Type.Name + " " +
			tok.SigType.Prefix + "=" + tok.SigType.Name + " " +
			tok.Format.Prefix + "=" + tok.Format.Name
	}
	defer func() {
		res = sb.String()
	}()

	encNoCompression, err := t.encodeBytesNoCompression()
	if err != nil {
		writeErr(err)
		return
	}

	// encode the token to
	// a) get it's encoded form
	// b) make sure we have the encoding stats
	encoded := t.String()
	tokenLen := len(encoded)
	bodyLen := tokenLen - prefixLen
	sigLen := len(t.Signature)

	switch t.Format {
	case Formats.Legacy():
		sb.WriteString("legacy token: ")
		sb.WriteString(indent)
		sb.WriteString(encoded)
		sb.WriteString("\n")
		jsn := string(t.uncompressedTokenData)
		pretty, err := jsonutil.Pretty(jsn)
		if err != nil {
			sb.WriteString(stringutil.PrefixLines(jsn, indent))
		} else {
			sb.WriteString(stringutil.PrefixLines(pretty, indent))
		}
		sb.WriteString("\n")
		write("MAPPED PREFIX", 0, t.encodePrefix(), prefix(t))
		write("TOKEN", tokenLen, "BODY.SIGNATURE", encoded)
		write("BODY", t.encDetails.encLegacyBody, "base64(PAYLOAD)")
		write("PAYLOAD", t.encDetails.decLegacyBody, t.Format.String()+" (json)")
		if t.SigType == SigTypes.Unsigned() {
			write("SIGNATURE", 0, "none")
		} else {
			write("SIGNATURE", t.encDetails.encLegacySignature, "base64(SIG)")
			write("SIG", t.encDetails.decLegacySignature, t.Signature.String())
		}
		if t.Embedded != nil {
			sb.WriteString("EMBEDDED\n")
			indent = indent + "    "
			write("MAPPED PREFIX", 0, t.Embedded.encodePrefix(), prefix(t.Embedded))
			sb.WriteString(indent)
			sb.WriteString(t.Embedded.AsJSONIndent(indent, "  "))
			sb.WriteString("\n")
		}
		return
	case Formats.LegacySigned():
		sb.WriteString("legacy-signed token: ")
		sb.WriteString(indent)
		sb.WriteString(encoded)
		sb.WriteString("\n")
		write("MAPPED PREFIX", 0, t.encodePrefix(), prefix(t))
		write("TOKEN", tokenLen, "BODY.SIGNATURE", encoded)
		write("BODY", t.encDetails.encLegacyBody, "embedded non-legacy token")
		write("SIGNATURE", t.encDetails.encLegacySignature, "base64(SIG)")
		write("SIG", t.encDetails.decLegacySignature, t.Signature.String())
		if t.Embedded != nil {
			sb.WriteString("EMBEDDED\n")
			sb.WriteString(t.Embedded.explain(indent+"    ", false))
		}
		return
	}

	if !isEmbedded {
		writeTokenAndData(t)
		write("TOKEN", tokenLen, "PREFIX + BODY", encoded)
		write("PREFIX", prefixLen, encoded[:prefixLen], prefix(t))
		write("BODY", bodyLen, "base58(SIGNATURE + PAYLOAD)")
	}

	if t.Embedded == nil {
		sigPlusBodyLen := sigLen + t.encDetails.compressedTokenDataLen
		write("SIGNATURE + PAYLOAD", sigPlusBodyLen, fmt.Sprintf("%db * 138 / 100 + 1 = %db (>= %db)", sigPlusBodyLen, sigPlusBodyLen*138/100+1, bodyLen))
		write("SIGNATURE", sigLen, t.Signature.String())
		write("PAYLOAD", t.encDetails.compressedTokenDataLen, t.Format.String())
		writeNoTrunc(uncompressedFormat().String(), t.encDetails.uncompressedTokenDataLen, printable(encNoCompression))
	} else {
		sigPlusPayloadLen := sigLen + t.encDetails.payloadLen
		write("SIGNATURE + PAYLOAD", sigPlusPayloadLen, fmt.Sprintf("%db * 138 / 100 + 1 = %db (>= %db)", sigPlusPayloadLen, sigPlusPayloadLen*138/100+1, bodyLen))
		write("SIGNATURE", sigLen, t.Signature.String())
		write("PAYLOAD", t.encDetails.payloadLen, "EMBEDDED + TOKENDATA")
		write("TOKENDATA", t.encDetails.compressedTokenDataLen, t.Format.String())
		writeNoTrunc(uncompressedFormat().String(), t.encDetails.uncompressedTokenDataLen, printable(encNoCompression))
		write("EMBEDDED", t.encDetails.embeddedLength+t.encDetails.embeddedPrefix+t.encDetails.embeddedBody, "LENGTH + PREFIX + BODY")
		indent = "    "
		writeTokenAndData(t.Embedded)
		write("LENGTH", t.encDetails.embeddedLength, "varint(len(PREFIX + BODY))", fmt.Sprintf("%d", t.encDetails.embeddedPrefix+t.encDetails.embeddedBody))
		write("PREFIX", t.encDetails.embeddedPrefix, t.Embedded.encodePrefix(), prefix(t.Embedded))
		write("BODY", t.encDetails.embeddedBody, "SIGNATURE + PAYLOAD")
		sb.WriteString(t.Embedded.explain("    ", true))
	}

	return
}

func (t *Token) encodePrefix() string {
	return t.Type.Prefix + t.SigType.Prefix + t.Format.Prefix
}

func (t *Token) encodeTokenAndSigBytes() (data []byte, err error) {
	if t.SigType == SigTypes.Unsigned() {
		data, err = t.encodeBytes()
		if err != nil {
			return nil, err
		}
	} else {
		data = append(t.Signature.Bytes(), t.payload...)
	}
	return data, nil
}

func (t *Token) getPayload() ([]byte, error) {
	_, err := t.encodeBytes()
	return t.payload, err
}

func (t *Token) getUncompressedTokenData() ([]byte, error) {
	_, err := t.encodeBytes()
	return t.uncompressedTokenData, err
}

func (t *Token) encodeBytes() ([]byte, error) {
	if len(t.payload) > 0 {
		return t.payload, nil
	}

	e := errors.Template("encode auth token", errors.K.Invalid, "format", t.Format.Name)

	var err error
	var embedded []byte

	embedded, err = t.encodeEmbedded()
	if err != nil {
		return nil, e(err)
	}

	var data []byte
	data, err = t.encodeBytesNoCompression()
	if err != nil {
		return nil, e(err)
	}

	t.uncompressedTokenData = data
	t.encDetails.uncompressedTokenDataLen = len(data)

	switch t.Format {
	case Formats.JsonCompressed(), Formats.CborCompressed():
		buf := &bytes.Buffer{}
		var w *flate.Writer
		w, err = flate.NewWriter(buf, flate.BestCompression)
		if err == nil {
			_, err = w.Write(data)
			if err == nil {
				err = w.Close()
				data = buf.Bytes()
			}
		}
		if err != nil {
			return nil, e(err)
		}
	}

	t.encDetails.compressedTokenDataLen = len(data)

	if len(embedded) > 0 {
		data = append(embedded, data...)
	}

	t.encDetails.payloadLen = len(data)

	t.payload = data
	return data, nil
}

func (t *Token) encodeBytesNoCompression() (data []byte, err error) {
	if len(t.uncompressedTokenData) > 0 {
		return t.uncompressedTokenData, nil
	}

	switch t.Format {
	case Formats.Legacy():
		legData := TokenDataLegacy{}
		legData.CopyFromTokenData(t)
		data, err = json.Marshal(&legData)
	case Formats.Json(), Formats.JsonCompressed():
		data, err = t.TokenData.EncodeJSON()
	case Formats.Cbor(), Formats.CborCompressed():
		data, err = t.TokenData.EncodeCBOR()
	case Formats.Custom():
		data, err = t.TokenData.Encode()
	}
	return data, err
}

func (t *Token) encodeEmbedded() ([]byte, error) {
	if t.Type != Types.Client() {
		return nil, nil
	}

	prefix := []byte(t.Embedded.encodePrefix())

	bts, err := t.Embedded.encodeTokenAndSigBytes()
	if err != nil {
		return nil, errors.E(err, "reason", "failed to encode embedded token")
	}

	size := varint.ToUvarint(uint64(len(prefix) + len(bts)))

	t.EmbeddedLength = len(size) + len(prefix) + len(bts)

	t.encDetails.embeddedLength = len(size)
	t.encDetails.embeddedPrefix = len(prefix)
	t.encDetails.embeddedBody = len(bts)

	return bytes.Join([][]byte{size, prefix, bts}, nil), nil
}

func (t *Token) decodePrefix(s string, tryLegacy bool) (isLegacy bool, err error) {
	e := errors.Template("decode token prefix", errors.K.Invalid)

	if len(s) < prefixLen {
		return false, e("reason", "prefix too short", "prefix", s)
	}

	var typFound, sigFound, fmtFound bool
	t.Type, typFound = prefixToType[s[:3]]
	t.SigType, sigFound = prefixToSignature[s[3:4]]
	t.Format, fmtFound = prefixToFormat[s[4:prefixLen]]

	if !typFound || !sigFound || !fmtFound {
		if tryLegacy {
			// try legacy token
			t.Format = Formats.Legacy()
			err = t.decodeLegacyString(s)
			if err == nil {
				return true, nil
			}
		}
		if !typFound {
			return false, e(err, "reason", "invalid type prefix")
		}
		if !sigFound {
			return false, e(err, "reason", "invalid signature prefix")
		}
		return false, e(err, "reason", "invalid format prefix")
	}

	return false, nil
}

// decodeString decodes the given token string (stripped of the prefix)
func (t *Token) decodeString(s string) (err error) {
	e := errors.Template("decode auth token", errors.K.Invalid)

	var bts []byte
	bts, err = base58.Decode(s)
	if err != nil {
		return e(err)
	}

	return t.decodeTokenAndSigBytes(bts)
}

func (t *Token) decodeTokenAndSigBytes(bts []byte) (err error) {
	e := errors.Template("decode auth token", errors.K.Invalid)

	switch t.SigType {
	case SigTypes.ES256K(), SigTypes.EIP191Personal(), SigTypes.EIP712TypedData():
		if len(bts) <= 65 {
			return e("reason", "token too short")
		}
		t.Signature = sign.NewSig(t.SigType.Code, bts[:65])
		bts = bts[65:]
	}

	err = t.decodeBytes(bts)
	if err != nil {
		return e(err)
	}

	return e.IfNotNil(err)
}

func (t *Token) decodeBytes(bts []byte) error {
	e := errors.Template("decode bytes", errors.K.Invalid)

	t.payload = bts
	t.encDetails.payloadLen = len(bts)

	var err error
	var n int

	n, err = t.decodeEmbedded(bts)
	if err != nil {
		return e(err)
	}

	bts = bts[n:]

	t.encDetails.compressedTokenDataLen = len(bts)

	data := TokenData{}

	switch t.Format {
	case Formats.JsonCompressed(), Formats.CborCompressed():
		bts, err = ioutil.ReadAll(flate.NewReader(bytes.NewReader(bts)))
		if err != nil {
			return e(err)
		}
	}

	t.uncompressedTokenData = bts
	t.encDetails.uncompressedTokenDataLen = len(bts)

	switch t.Format {
	case Formats.JsonCompressed(), Formats.Json():
		err = data.DecodeJSON(bts)
	case Formats.CborCompressed(), Formats.Cbor():
		err = data.DecodeCBOR(bts)
	case Formats.Custom():
		err = data.Decode(bts)
	}
	if err != nil {
		return e(err)
	}

	t.TokenData = data
	return nil
}

func (t *Token) decodeEmbedded(bts []byte) (n int, err error) {
	if t.Type != Types.Client() {
		return 0, nil
	}

	e := errors.Template("decode embedded token")

	var size uint64
	size, n, err = varint.FromUvarint(bts)

	if err != nil {
		return 0, e(err)
	}

	if size < prefixLen {
		return 0, e(errors.K.Invalid,
			"reason", "invalid size of embedded token",
			"size", size)
	}

	bts = bts[n:] // remove "varint"

	embedded := &Token{}

	_, err = embedded.decodePrefix(string(bts[:prefixLen]), false)
	if err == nil {
		err = embedded.decodeTokenAndSigBytes(bts[prefixLen:size])
		if err == nil {
			// init the encoded cache
			_ = embedded.String()
		}
	}

	t.Embedded = embedded
	return int(size) + n, e.IfNotNil(err)
}

func (t *Token) VerifyTimes(maxValidity, timeSkew time.Duration) error {
	e := errors.Template("verify validity times", errors.K.Permission)

	now := utc.Now()

	if now.Before(t.IssuedAt.Add(-timeSkew)) {
		return e("reason", "token not yet valid",
			"issued_at", t.IssuedAt,
			"now", now)
	}

	if now.After(t.Expires) {
		return e("reason", "token expired",
			"expired_at", t.Expires,
			"now", now)
	}

	if maxValidity > 0 {
		if now.After(t.IssuedAt.Add(maxValidity)) {
			return e("reason", "max token validity period expired",
				"issued_at", t.IssuedAt,
				"now", now,
				"max_validity", maxValidity)
		}
	}

	return nil
}

func (t *Token) LegacyAddr() string {
	if t.HasEthAddr() {
		return t.EthAddr.Hex()
	}
	return t.Subject
}

func (t *Token) LegacyTxID() string {
	if t.HasEthTxHash() {
		return t.EthTxHash.Hex()
	}
	return ""
}

func (t *Token) HasEthAddr() bool {
	return t.EthAddr != zeroAddr
}

func (t *Token) HasEthTxHash() bool {
	return t.EthTxHash != zeroHash
}

func (t *Token) GetQSpaceID() types.QSpaceID {
	if t.SID != nil {
		return t.SID
	}
	if t.Embedded != nil {
		return t.Embedded.GetQSpaceID()
	}
	return nil
}

func (t *Token) GetQLibID() types.QLibID {
	if t.LID != nil {
		return t.LID
	}
	if t.Embedded != nil {
		return t.Embedded.GetQLibID()
	}
	return nil
}

func (t *Token) GetQID() types.QID {
	if t.QID != nil {
		return t.QID
	}
	if t.Embedded != nil {
		return t.Embedded.GetQID()
	}
	return nil
}

func (t *Token) VerifySignedLink(srcQID, linkPath string) error {
	log.Debug("verifying signed link",
		"src", srcQID,
		"path", linkPath,
		"tok", stringutil.Stringer(t.AsJSON))

	e := errors.Template("verify signed link", errors.K.Permission)

	err := t.VerifySignature()
	if err != nil {
		return e(err)
	}

	elv := structured.Wrap(t.Ctx).Get("elv")

	src := elv.Get("src").String()
	if src != srcQID {
		return e("reason", "src differs", "expected", src, "actual", srcQID)
	}

	lnk := elv.Get("lnk").String()
	if lnk != linkPath {
		return e("reason", "link path differs", "expected", lnk, "actual", linkPath)
	}

	return nil
}

func (t *Token) clearCaches() {
	t.encoded = ""
	t.payload = nil
	t.uncompressedTokenData = nil
}

func Describe(tok string) (res string) {
	t, err := parse(tok)
	if err != nil {
		res = errors.E("describe", err).Error() + "\n"
	}
	return res + t.Explain()
}<|MERGE_RESOLUTION|>--- conflicted
+++ resolved
@@ -353,7 +353,6 @@
 				"expires", t.Expires,
 				"issued_at", t.IssuedAt)
 		}
-<<<<<<< HEAD
 		// refuse
 		validator.refuse("tx-hash", t.EthTxHash)
 		validator.refuse("qp-hash", t.QPHash)
@@ -361,6 +360,33 @@
 		return e.IfNotNil(validator.err)
 
 	case Types.EditorSigned():
+		// Comment by Gilles from auth-use-new-tokens branch:
+		// EditorSigned tokens were originally legacy.ElvClientToken signed
+		// by a user/editor of the content. These client tokens were
+		// embedding a legacy.ElvAuthToken token where EthAddr was set to
+		// the address of the user/editor the token was delivered to.
+		// Hence the verification code was checking that the client token was
+		// signed by the user whose address was in EthAddr. As a result an
+		// editor signed token was signed twice: once as the authority
+		// signing the ElvAuthToken and once as the user ElvClientToken.
+		// As the 'subject' field did not exist in previous tokens but was
+		// computed from the EthAddr field in the server token, this resulted
+		// in the subject being also the signer.
+
+		// we now want editor signed tokens able to carry a 'subject' that
+		// is not necessarily the signer (use case: water-marking).
+
+		//uid := ethutil.AddressToID(t.EthAddr, id.User)
+		//subjid, err := id.User.FromString(t.Subject)
+		//if err != nil {
+		//	subjid, _ = ethutil.AddrToID(t.Subject, id.User)
+		//}
+		//if !uid.Equal(subjid) {
+		//	return e("reason", "subject differs from signer",
+		//		"subject", subjid,
+		//		"signer", uid)
+		//}
+
 		// require
 		validator.require("qid", t.QID)
 		validator.require("subject", t.Subject)
@@ -371,37 +397,6 @@
 			validator.errorReason("expires before issued at",
 				"expires", t.Expires,
 				"issued_at", t.IssuedAt)
-=======
-		if t.Type == Types.EditorSigned() {
-			// EditorSigned token were originally legacy.ElvClientToken signed
-			// by a user/editor of the content. These client tokens were
-			// embedding a legacy.ElvAuthToken token where EthAddr was set to
-			// the address of the user/editor the token was delivered to.
-			// Hence the verification code was checking that the client token was
-			// signed by the user whose address was in EthAddr. As a result an
-			// editor signed token was signed twice: once as the authority
-			// signing the ElvAuthToken and once as the user ElvClientToken.
-			// As the 'subject' field did not exist in previous tokens but was
-			// computed from the EthAddr field in the server token, this resulted
-			// in the subject being also the signer.
-
-			// we now want editor signed tokens able to carry a 'subject' that
-			// is not necessarily the signer (use case: water-marking).
-
-			//uid := ethutil.AddressToID(t.EthAddr, id.User)
-			//subjid, err := id.User.FromString(t.Subject)
-			//if err != nil {
-			//	subjid, _ = ethutil.AddrToID(t.Subject, id.User)
-			//}
-			//if !uid.Equal(subjid) {
-			//	return e("reason", "subject differs from signer",
-			//		"subject", subjid,
-			//		"signer", uid)
-			//}
-		}
-		if t.Grant == "" {
-			return e("reason", "grant missing")
->>>>>>> cb70d64b
 		}
 		// refuse
 		validator.refuse("tx-hash", t.EthTxHash)
