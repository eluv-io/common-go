--- conflicted
+++ resolved
@@ -11,30 +11,9 @@
 
 PREFIX: 6b
 * 3b Type: 1st byte "a" stands for "auth token" 
-<<<<<<< HEAD
 * 1b SigType
 * 2b Format
 	   
-=======
-  {"aun", "unknown"},
-  {"aan", "anonymous"},
-  {"atx", "tx"},
-  {"asc", "state-channel"},
-  {"acl", "client"},
-* 1b SigType
- {"_", "unknown"},
- {"u", "unsigned"},
- {"s", "ES256K"},
-* 2b Format
- {"nk", "unknown"},        
- {"__", "legacy"},         
- {"j_", "json"},           
- {"jc", "json-compressed"},
- {"c_", "cbor"},           
- {"cc", "cbor-compressed"},
- {"b_", "custom"},         
-
->>>>>>> 7e722d33
 BODY: base58(SIGNATURE + PAYLOAD)
 
 SIGNATURE: pure signature bytes - type is encoded in SigType of prefix above, and length is implied by type
