package eat_test

import (
	"crypto/ecdsa"
	"fmt"
	"testing"
	"time"

	"github.com/stretchr/testify/require"

	"github.com/eluv-io/common-go/util/jsonutil"
	"github.com/eluv-io/errors-go"
	"github.com/eluv-io/utc-go"

	"github.com/eluv-io/common-go/format/eat"
	"github.com/eluv-io/common-go/format/id"
	"github.com/eluv-io/common-go/format/structured"
	"github.com/eluv-io/common-go/util/ethutil"
<<<<<<< HEAD
=======
	"github.com/eluv-io/common-go/util/jsonutil"
	"github.com/eluv-io/utc-go"
>>>>>>> cb70d64b
)

var sub = "token subject"
var lnk = "./meta/some/path"
var srcQID = id.MustParse("iq__48iLSSjzN3PRyzwWqDmG5Dx1zkfL")

func TestTokenBuilders(t *testing.T) {
	now := utc.Now().Truncate(time.Second) // times in tokens have second precision
	anHourAgo := now.Add(-time.Hour)
	anHourFromNow := now.Add(time.Hour)
	defer utc.MockNow(now)()

	ctx1 := map[string]interface{}{
		"k1": "v1",
		"k2": "v2",
	}
<<<<<<< HEAD
=======
	tests := []struct {
		encoder     eat.Encoder
		wantFailure bool
		wantType    eat.TokenType
		validate    func(t *testing.T, data *eat.TokenData)
	}{

		{
			encoder:  eat.NewStateChannel(sid, lid, qid, sub).Sign(serverSK),
			wantType: eat.Types.StateChannel(),
			validate: stateChannelDefault,
		},
		{
			encoder:     eat.NewStateChannel(sid, lid, qid, "").Sign(serverSK),
			wantFailure: true, // no subject and no ctx
			wantType:    eat.Types.Unknown(),
		},
		{
			encoder: eat.NewStateChannel(sid, lid, qid, "").
				WithCtx(ctx1).
				Sign(serverSK),
			wantFailure: false, // no subject but ctx
			wantType:    eat.Types.StateChannel(),
			validate:    stateChannelNoSubject,
		},
		{
			encoder: eat.NewStateChannel(sid, lid, qid, sub).
				WithAfgh("afgh-pk").
				Sign(serverSK),
			wantType: eat.Types.StateChannel(),
			validate: func(t *testing.T, data *eat.TokenData) {
				stateChannelDefault(t, data)
				require.Equal(t, "afgh-pk", data.AFGHPublicKey)
				require.Equal(t, now, data.IssuedAt)
			},
		},
		{
			encoder: eat.NewStateChannel(sid, lid, qid, sub).
				WithAfgh("afgh-pk").
				WithCtx(ctx1).
				WithIssuedAt(anHourAgo).
				WithExpires(anHourFromNow).
				Sign(serverSK),
			wantType: eat.Types.StateChannel(),
			validate: func(t *testing.T, data *eat.TokenData) {
				stateChannelDefault(t, data)
				require.Equal(t, "afgh-pk", data.AFGHPublicKey)
				require.Equal(t, anHourAgo, data.IssuedAt)
				require.Equal(t, anHourFromNow, data.Expires)
				require.Equal(t, ctx1, data.Ctx)
			},
		},
		{
			encoder:  eat.NewTx(sid, lid, txh).Sign(clientSK),
			wantType: eat.Types.Tx(),
			validate: txDefault,
		},
		{
			encoder:  eat.NewTx(sid, lid, txh).WithAfgh("afgh-pk").Sign(clientSK),
			wantType: eat.Types.Tx(),
			validate: func(t *testing.T, data *eat.TokenData) {
				txDefault(t, data)
				require.Equal(t, "afgh-pk", data.AFGHPublicKey)
			},
		},
		{
			encoder:  eat.NewPlain(sid, lid).Sign(clientSK),
			wantType: eat.Types.Plain(),
			validate: plainDefault,
		},
		{
			encoder:  eat.NewPlain(sid, lid).WithQID(qid).Sign(clientSK),
			wantType: eat.Types.Plain(),
			validate: func(t *testing.T, data *eat.TokenData) {
				plainDefault(t, data)
				require.Equal(t, qid, data.QID)
			},
		},
		{
			encoder:  eat.NewAnonymous(sid, lid),
			wantType: eat.Types.Anonymous(),
			validate: anonymousDefault,
		},
		{
			encoder:  eat.NewAnonymous(sid, lid).WithQID(qid),
			wantType: eat.Types.Anonymous(),
			validate: func(t *testing.T, data *eat.TokenData) {
				anonymousDefault(t, data)
				require.Equal(t, qid, data.QID)
			},
		},
		{
			encoder: eat.NewEditorSigned(sid, lid, qid).
				WithGrant(eat.Grants.Read).
				WithAfgh("afgh-pk").
				WithCtx(map[string]interface{}{"additional": "context"}).
				Sign(clientSK),
			wantType: eat.Types.EditorSigned(),
			validate: func(t *testing.T, data *eat.TokenData) {
				editorSignedDefault(t, data)
				require.Equal(t, qid, data.QID)
				require.Equal(t, "afgh-pk", data.AFGHPublicKey)
			},
		},
		{
			encoder: eat.NewSignedLink(sid, lid, qid, lnk, srcQID).
				WithGrant(eat.Grants.Read).
				MergeCtx(map[string]interface{}{"additional": "context"}).
				Sign(clientSK),
			wantType: eat.Types.SignedLink(),
			validate: func(t *testing.T, data *eat.TokenData) {
				signedLinkDefault(t, data)
				ctx := structured.Wrap(data.Ctx)
				require.Equal(t, "context", ctx.At("additional").String())
				require.Equal(t, lnk, ctx.At("elv/lnk").String())
				require.Equal(t, srcQID.String(), ctx.At("elv/src").String())

			},
		},
	}
>>>>>>> cb70d64b

	sigTypes := []*eat.TokenSigType{eat.SigTypes.ES256K(), eat.SigTypes.EIP191Personal()}
	for _, sigType := range sigTypes {
		sign := func(signer eat.Signer, key *ecdsa.PrivateKey) eat.Encoder {
			switch sigType {
			case eat.SigTypes.ES256K():
				return signer.Sign(key)
			case eat.SigTypes.EIP191Personal():
				return signer.SignEIP912Personal(key)
			}
			panic(errors.E("sign", errors.K.Invalid, "sig_type", sigType))
		}
		t.Run(fmt.Sprint(sigType), func(t *testing.T) {

			tests := []struct {
				encoder     eat.Encoder
				token       *eat.Token
				wantFailure bool
				wantType    eat.TokenType
				validate    func(t *testing.T, data *eat.Token)
			}{

				{
					encoder:  sign(eat.NewStateChannel(sid, lid, qid, sub), serverSK),
					wantType: eat.Types.StateChannel(),
					validate: stateChannelDefault,
				},
				{
					encoder:     sign(eat.NewStateChannel(sid, lid, qid, ""), serverSK),
					wantFailure: true, // no subject and no ctx
					wantType:    eat.Types.Unknown(),
				},
				{
					encoder:     sign(eat.NewStateChannel(sid, lid, qid, "").WithCtx(ctx1), serverSK),
					wantFailure: false, // no subject but ctx
					wantType:    eat.Types.StateChannel(),
					validate:    stateChannelNoSubject,
				},
				{
					encoder:  sign(eat.NewStateChannel(sid, lid, qid, sub).WithAfgh("afgh-pk"), serverSK),
					wantType: eat.Types.StateChannel(),
					validate: func(t *testing.T, data *eat.Token) {
						stateChannelDefault(t, data)
						require.Equal(t, "afgh-pk", data.AFGHPublicKey)
						require.Equal(t, now, data.IssuedAt)
					},
				},
				{
					encoder: sign(eat.NewStateChannel(sid, lid, qid, sub).
						WithAfgh("afgh-pk").
						WithCtx(ctx1).
						WithIssuedAt(anHourAgo).
						WithExpires(anHourFromNow),
						serverSK),
					wantType: eat.Types.StateChannel(),
					validate: func(t *testing.T, data *eat.Token) {
						stateChannelDefault(t, data)
						require.Equal(t, "afgh-pk", data.AFGHPublicKey)
						require.Equal(t, anHourAgo, data.IssuedAt)
						require.Equal(t, anHourFromNow, data.Expires)
						require.Equal(t, ctx1, data.Ctx)
					},
				},
				{
					encoder:  sign(eat.NewTx(sid, lid, txh), clientSK),
					wantType: eat.Types.Tx(),
					validate: txDefault,
				},
				{
					encoder:  sign(eat.NewTx(sid, lid, txh).WithAfgh("afgh-pk"), clientSK),
					wantType: eat.Types.Tx(),
					validate: func(t *testing.T, data *eat.Token) {
						txDefault(t, data)
						require.Equal(t, "afgh-pk", data.AFGHPublicKey)
					},
				},
				{
					encoder:  sign(eat.NewPlain(sid, lid), clientSK),
					wantType: eat.Types.Plain(),
					validate: plainDefault,
				},
				{
					encoder:  sign(eat.NewPlain(sid, lid).WithQID(qid), clientSK),
					wantType: eat.Types.Plain(),
					validate: func(t *testing.T, data *eat.Token) {
						plainDefault(t, data)
						require.Equal(t, qid, data.QID)
					},
				},
				{
					encoder:  eat.NewAnonymous(sid, lid),
					wantType: eat.Types.Anonymous(),
					validate: anonymousDefault,
				},
				{
					encoder:  eat.NewAnonymous(sid, lid).WithQID(qid),
					wantType: eat.Types.Anonymous(),
					validate: func(t *testing.T, data *eat.Token) {
						anonymousDefault(t, data)
						require.Equal(t, qid, data.QID)
					},
				},
				{
					encoder: sign(eat.NewEditorSigned(sid, lid, qid).
						WithGrant(eat.Grants.Read).
						WithCtx(map[string]interface{}{"additional": "context"}),
						clientSK),
					wantType: eat.Types.EditorSigned(),
					validate: func(t *testing.T, data *eat.Token) {
						editorSignedDefault(t, data)
						require.Equal(t, qid, data.QID)
					},
				},
				{
					encoder: sign(eat.NewSignedLink(sid, lid, qid, lnk, srcQID).
						WithGrant(eat.Grants.Read).
						MergeCtx(map[string]interface{}{"additional": "context"}),
						clientSK),
					wantType: eat.Types.SignedLink(),
					validate: func(t *testing.T, data *eat.Token) {
						signedLinkDefault(t, data)
						ctx := structured.Wrap(data.Ctx)
						require.Equal(t, "context", ctx.At("additional").String())
						require.Equal(t, lnk, ctx.At("elv/lnk").String())
						require.Equal(t, srcQID.String(), ctx.At("elv/src").String())

					},
				},
				{
					token: eat.Must(
						eat.NewClientToken(
							sign(
								eat.NewStateChannel(sid, lid, qid, sub).
									WithAfgh("afgh-pk").
									WithCtx(ctx1).
									WithIssuedAt(anHourAgo).
									WithExpires(anHourFromNow),
								clientSK).MustToken())),
					wantType: eat.Types.Client(),
					validate: clientDefault,
				},
				{
					encoder: sign(eat.NewClientSigned(sid, lid, qid).
						WithGrant(eat.Grants.Read).
						WithCtx(map[string]interface{}{"additional": "context"}),
						clientSK),
					wantType: eat.Types.ClientSigned(),
					validate: func(t *testing.T, data *eat.Token) {
						clientSignedDefault(t, data)
						require.Equal(t, qid, data.QID)
					},
				},
			}

			for _, test := range tests {
				t.Run(test.wantType.String(), func(t *testing.T) {
					var encoded string
					var err error
					if test.encoder != nil {
						encoded, err = test.encoder.Encode()
					} else {
						encoded, err = test.token.Encode()
					}
					if test.wantFailure {
						require.Error(t, err)
						return
					}
					require.NoError(t, err)

					tok, err := eat.Parse(encoded)
					require.NoError(t, err)

					require.NoError(t, tok.Validate())
					require.NoError(t, tok.VerifySignature())

					require.Equal(t, test.wantType, tok.Type)
					test.validate(t, tok)
					// fmt.Println(jsonutil.MarshalString(tok.TokenData))
					jsn, err := tok.TokenData.EncodeJSON()
					require.NoError(t, err)
					fmt.Println(jsonutil.MustPretty(string(jsn)))
					fmt.Println(eat.Describe(encoded))
				})
			}
		})
	}
}

func stateChannelDefault(t *testing.T, data *eat.Token) {
	require.Equal(t, sid, data.SID)
	require.Equal(t, lid, data.LID)
	require.Equal(t, qid, data.QID)
	require.Equal(t, sub, data.Subject)
	require.NotEqual(t, utc.Zero, data.IssuedAt)
}

func stateChannelNoSubject(t *testing.T, data *eat.Token) {
	require.Equal(t, sid, data.SID)
	require.Equal(t, lid, data.LID)
	require.Equal(t, qid, data.QID)
	require.Equal(t, "", data.Subject)
	require.NotEqual(t, utc.Zero, data.IssuedAt)
}

func txDefault(t *testing.T, data *eat.Token) {
	require.Equal(t, sid, data.SID)
	require.Equal(t, lid, data.LID)
	require.Equal(t, txh, data.EthTxHash)
}

func plainDefault(t *testing.T, data *eat.Token) {
	require.Equal(t, sid, data.SID)
	require.Equal(t, lid, data.LID)
}

func anonymousDefault(t *testing.T, data *eat.Token) {
	require.Equal(t, sid, data.SID)
	require.Equal(t, lid, data.LID)
}

func editorSignedDefault(t *testing.T, data *eat.Token) {
	require.Equal(t, sid, data.SID)
	require.Equal(t, lid, data.LID)
	require.Equal(t, qid, data.QID)
	require.Equal(t, ethutil.AddressToID(data.EthAddr, id.User).String(), data.Subject)
	require.NotEqual(t, utc.Zero, data.IssuedAt)
}

func signedLinkDefault(t *testing.T, data *eat.Token) {
	require.Equal(t, sid, data.SID)
	require.Equal(t, lid, data.LID)
	require.Equal(t, qid, data.QID)
	require.Equal(t, ethutil.AddressToID(data.EthAddr, id.User).String(), data.Subject)
	ctx := structured.Wrap(data.Ctx).At("elv")
	require.NotZero(t, ctx.At("lnk").String())
	require.NotZero(t, ctx.At("src").String())
	require.NotEqual(t, utc.Zero, data.IssuedAt)
}

func clientDefault(t *testing.T, data *eat.Token) {
	stateChannelDefault(t, data.Embedded)
}

func clientSignedDefault(t *testing.T, data *eat.Token) {
	require.Equal(t, sid, data.SID)
	require.Equal(t, lid, data.LID)
	require.Equal(t, qid, data.QID)
	require.Equal(t, ethutil.AddressToID(data.EthAddr, id.User).String(), data.Subject)
	require.NotEqual(t, utc.Zero, data.IssuedAt)
}<|MERGE_RESOLUTION|>--- conflicted
+++ resolved
@@ -8,19 +8,13 @@
 
 	"github.com/stretchr/testify/require"
 
-	"github.com/eluv-io/common-go/util/jsonutil"
-	"github.com/eluv-io/errors-go"
-	"github.com/eluv-io/utc-go"
-
 	"github.com/eluv-io/common-go/format/eat"
 	"github.com/eluv-io/common-go/format/id"
 	"github.com/eluv-io/common-go/format/structured"
 	"github.com/eluv-io/common-go/util/ethutil"
-<<<<<<< HEAD
-=======
 	"github.com/eluv-io/common-go/util/jsonutil"
+	"github.com/eluv-io/errors-go"
 	"github.com/eluv-io/utc-go"
->>>>>>> cb70d64b
 )
 
 var sub = "token subject"
@@ -37,129 +31,6 @@
 		"k1": "v1",
 		"k2": "v2",
 	}
-<<<<<<< HEAD
-=======
-	tests := []struct {
-		encoder     eat.Encoder
-		wantFailure bool
-		wantType    eat.TokenType
-		validate    func(t *testing.T, data *eat.TokenData)
-	}{
-
-		{
-			encoder:  eat.NewStateChannel(sid, lid, qid, sub).Sign(serverSK),
-			wantType: eat.Types.StateChannel(),
-			validate: stateChannelDefault,
-		},
-		{
-			encoder:     eat.NewStateChannel(sid, lid, qid, "").Sign(serverSK),
-			wantFailure: true, // no subject and no ctx
-			wantType:    eat.Types.Unknown(),
-		},
-		{
-			encoder: eat.NewStateChannel(sid, lid, qid, "").
-				WithCtx(ctx1).
-				Sign(serverSK),
-			wantFailure: false, // no subject but ctx
-			wantType:    eat.Types.StateChannel(),
-			validate:    stateChannelNoSubject,
-		},
-		{
-			encoder: eat.NewStateChannel(sid, lid, qid, sub).
-				WithAfgh("afgh-pk").
-				Sign(serverSK),
-			wantType: eat.Types.StateChannel(),
-			validate: func(t *testing.T, data *eat.TokenData) {
-				stateChannelDefault(t, data)
-				require.Equal(t, "afgh-pk", data.AFGHPublicKey)
-				require.Equal(t, now, data.IssuedAt)
-			},
-		},
-		{
-			encoder: eat.NewStateChannel(sid, lid, qid, sub).
-				WithAfgh("afgh-pk").
-				WithCtx(ctx1).
-				WithIssuedAt(anHourAgo).
-				WithExpires(anHourFromNow).
-				Sign(serverSK),
-			wantType: eat.Types.StateChannel(),
-			validate: func(t *testing.T, data *eat.TokenData) {
-				stateChannelDefault(t, data)
-				require.Equal(t, "afgh-pk", data.AFGHPublicKey)
-				require.Equal(t, anHourAgo, data.IssuedAt)
-				require.Equal(t, anHourFromNow, data.Expires)
-				require.Equal(t, ctx1, data.Ctx)
-			},
-		},
-		{
-			encoder:  eat.NewTx(sid, lid, txh).Sign(clientSK),
-			wantType: eat.Types.Tx(),
-			validate: txDefault,
-		},
-		{
-			encoder:  eat.NewTx(sid, lid, txh).WithAfgh("afgh-pk").Sign(clientSK),
-			wantType: eat.Types.Tx(),
-			validate: func(t *testing.T, data *eat.TokenData) {
-				txDefault(t, data)
-				require.Equal(t, "afgh-pk", data.AFGHPublicKey)
-			},
-		},
-		{
-			encoder:  eat.NewPlain(sid, lid).Sign(clientSK),
-			wantType: eat.Types.Plain(),
-			validate: plainDefault,
-		},
-		{
-			encoder:  eat.NewPlain(sid, lid).WithQID(qid).Sign(clientSK),
-			wantType: eat.Types.Plain(),
-			validate: func(t *testing.T, data *eat.TokenData) {
-				plainDefault(t, data)
-				require.Equal(t, qid, data.QID)
-			},
-		},
-		{
-			encoder:  eat.NewAnonymous(sid, lid),
-			wantType: eat.Types.Anonymous(),
-			validate: anonymousDefault,
-		},
-		{
-			encoder:  eat.NewAnonymous(sid, lid).WithQID(qid),
-			wantType: eat.Types.Anonymous(),
-			validate: func(t *testing.T, data *eat.TokenData) {
-				anonymousDefault(t, data)
-				require.Equal(t, qid, data.QID)
-			},
-		},
-		{
-			encoder: eat.NewEditorSigned(sid, lid, qid).
-				WithGrant(eat.Grants.Read).
-				WithAfgh("afgh-pk").
-				WithCtx(map[string]interface{}{"additional": "context"}).
-				Sign(clientSK),
-			wantType: eat.Types.EditorSigned(),
-			validate: func(t *testing.T, data *eat.TokenData) {
-				editorSignedDefault(t, data)
-				require.Equal(t, qid, data.QID)
-				require.Equal(t, "afgh-pk", data.AFGHPublicKey)
-			},
-		},
-		{
-			encoder: eat.NewSignedLink(sid, lid, qid, lnk, srcQID).
-				WithGrant(eat.Grants.Read).
-				MergeCtx(map[string]interface{}{"additional": "context"}).
-				Sign(clientSK),
-			wantType: eat.Types.SignedLink(),
-			validate: func(t *testing.T, data *eat.TokenData) {
-				signedLinkDefault(t, data)
-				ctx := structured.Wrap(data.Ctx)
-				require.Equal(t, "context", ctx.At("additional").String())
-				require.Equal(t, lnk, ctx.At("elv/lnk").String())
-				require.Equal(t, srcQID.String(), ctx.At("elv/src").String())
-
-			},
-		},
-	}
->>>>>>> cb70d64b
 
 	sigTypes := []*eat.TokenSigType{eat.SigTypes.ES256K(), eat.SigTypes.EIP191Personal()}
 	for _, sigType := range sigTypes {
@@ -265,12 +136,14 @@
 				{
 					encoder: sign(eat.NewEditorSigned(sid, lid, qid).
 						WithGrant(eat.Grants.Read).
+						WithAfgh("afgh-pk").
 						WithCtx(map[string]interface{}{"additional": "context"}),
 						clientSK),
 					wantType: eat.Types.EditorSigned(),
 					validate: func(t *testing.T, data *eat.Token) {
 						editorSignedDefault(t, data)
 						require.Equal(t, qid, data.QID)
+						require.Equal(t, "afgh-pk", data.AFGHPublicKey)
 					},
 				},
 				{
