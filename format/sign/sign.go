package sign

import (
	"bytes"
	"fmt"

	"github.com/ethereum/go-ethereum/common"
	"github.com/ethereum/go-ethereum/crypto"
	"github.com/mr-tron/base58/base58"

	"github.com/eluv-io/errors-go"
	"github.com/eluv-io/log-go"
)

// Code is the type of a Sig
type Code uint8

// SigCode is the legacy alias of Code
// @deprecated use Code instead
type SigCode = Code

func (c Code) String() string {
	return codeToPrefix[c]
}

// FromString parses the given string and returns the Sig. Returns an error
// if the string is not a Sig or an Sig of the wrong type.
func (c Code) FromString(s string) (Sig, error) {
	sig, err := FromString(s)
	if err != nil {
		return nil, err
	}
	return sig, sig.AssertCode(c)
}

func (c Code) ToString(b []byte) string {
	return NewSig(c, b).String()
}

// SigLen returns the expected length of a signature for the given code. Returns -1 if unknown or not constant.
func (c Code) SigLen() int {
	switch c {
	case ES256K:
		return 64
	case EIP191Personal:
		return 64
	case EIP712TypedData:
		return 64
	case SR25519:
		// see github.com/!chain!safe/go-schnorrkel@v1.0.0/sign.go:11
		// 	// SignatureSize is the length in bytes of a signature
		//	const SignatureSize = 64
		return 64
	case ED25519:
		// see sgo@1.18/1.18.6/libexec/src/crypto/ed25519/ed25519.go:32
		// 	// SignatureSize is the size, in bytes, of signatures generated and verified by this package.
		//	SignatureSize = 64
		return 64
	default:
		return -1
	}
}

// lint disable
const (
<<<<<<< HEAD
	SUNKNOWN SigCode = iota
=======
	UNKNOWN Code = iota
>>>>>>> ad39b882

	// ES256K is a standard Ethereum ECDSA Signature with secp256k1 curve and SHA-256 hash function
	// See:
	//  - https://datatracker.ietf.org/doc/rfc8812/
	ES256K

	// EIP191Personal is an Ethereum "personal sign" signature
	// See:
	//  - https://eips.ethereum.org/EIPS/eip-191
	EIP191Personal

	// EIP712TypedData is an Ethereum "typed data" signature
	// See:
	//  - https://eips.ethereum.org/EIPS/eip-712
	EIP712TypedData

<<<<<<< HEAD
	// SR25519 is a Schnorr signature on Ristretto compressed Ed25519 points. Similar to ED25519, but with shorter
	// signatures.
=======
	// SR25519 is a Schnorr signature on Ristretto compressed Ed25519 points.
	//
	// Schnorr signatures bring some noticeable features over the ECDSA/EdDSA schemes:
	//  - better for hierarchical deterministic key derivations.
	//  - allow for native multi-signature through signature aggregation
	//  - generally more resistant to misuse.
	// From https://doc.deepernetwork.org/v3/advanced/cryptography/#sr25519
	//
	// See also:
>>>>>>> ad39b882
	//  - https://github.com/w3f/schnorrkel
	//  - https://en.wikipedia.org/wiki/Schnorr_signature,
	//  - https://wiki.polkadot.network/docs/learn-cryptography#keypairs-and-signing
	SR25519

	// ED25519 is the Edwards-curve Digital Signature Algorithm (EdDSA) with SHA256 on curve 25519
	// For details see:
	//	- https://en.wikipedia.org/wiki/EdDSA#Ed25519
<<<<<<< HEAD
	//  - https://en.wikipedia.org/wiki/EdDSA#Ed25519
	//  - https://www.rfc-editor.org/rfc/rfc8032
	ED25519
=======
	//  - https://www.rfc-editor.org/rfc/rfc8032
	ED25519

	// SUNKNOWN is the legacy alias for UNKNOWN
	// @deprecated use UNKNOWN instead
	SUNKNOWN = UNKNOWN
>>>>>>> ad39b882
)

const codeLen = 1
const prefixLen = 7

var codeToPrefix = map[Code]string{}
var prefixToCode = map[string]Code{
	"sunk___": UNKNOWN,
	"ES256K_": ES256K,
	"EIP191P": EIP191Personal,
	"EIP712T": EIP712TypedData,
	"SR25519": SR25519,
	"ED25519": ED25519,
}

func init() {
	for prefix, code := range prefixToCode {
		if len(prefix) != prefixLen {
			log.Fatal("invalid Signature prefix definition", "prefix", prefix)
		}
		codeToPrefix[code] = prefix
	}
}

// Sig is the type representing a Signature.
//
// Signature prefixes should follow standard values for the 'alg' claim in JWT.
// see:
//   - JWA: https://tools.ietf.org/html/rfc7518
//   - JWT: https://tools.ietf.org/html/rfc7519
//
// Sigs follow the multiformat principle and are prefixed with their type
// (a varint). Unlike other multiformat implementations like multihash, the type
// is serialized to textual form (String(), JSON) as a short text prefix instead
// of their encoded varint for increased readability.
type Sig []byte

func (sig Sig) String() string {
	if len(sig) <= codeLen {
		return ""
	}
	return sig.prefix() + base58.Encode(sig[codeLen:])
}

// AssertCode checks whether the Sig's Code equals the provided Code
func (sig Sig) AssertCode(c Code) error {
	if sig.Code() != c {
		return errors.E("SIG Code check", errors.K.Invalid,
			"expected", codeToPrefix[c],
			"actual", sig.prefix())
	}
	return nil
}

func (sig Sig) prefix() string {
	p, found := codeToPrefix[sig.Code()]
	if !found {
		return codeToPrefix[UNKNOWN]
	}
	return p
}

<<<<<<< HEAD
func (sig Sig) Code() SigCode {
	if len(sig) == 0 {
		return SUNKNOWN
	}
	return SigCode(sig[0])
=======
func (sig Sig) Code() Code {
	if len(sig) == 0 {
		return UNKNOWN
	}
	return Code(sig[0])
>>>>>>> ad39b882
}

func (sig Sig) IsNil() bool {
	return sig == nil || len(sig) <= codeLen
}

func (sig Sig) IsValid() bool {
	return len(sig) > codeLen
}

func (sig Sig) IsValid() bool {
	return len(sig) > sigCodeLen
}

// MarshalText implements custom marshaling using the string representation.
func (sig Sig) MarshalText() ([]byte, error) {
	return []byte(sig.String()), nil
}

func (sig Sig) Bytes() []byte {
	if len(sig) == 0 {
		return nil
	}
	return sig[1:]
}

// UnmarshalText implements custom unmarshalling from the string representation.
func (sig *Sig) UnmarshalText(text []byte) error {
	parsed, err := FromString(string(text))
	if err != nil {
		return errors.E("unmarshal Sig", errors.K.Invalid, err)
	}
	*sig = parsed
	return nil
}

func (sig Sig) Is(s string) bool {
	sg, err := FromString(s)
	if err != nil {
		return false
	}
	return bytes.Equal(sig, sg)
}

// SignerAddress returns the address that was used to sign the given bytes, yielding this signature. Returns an error if
//   - the signature that doesn't allow signer recovery
//   - or an error during recovery occurs
func (sig *Sig) SignerAddress(signedBytes []byte) (common.Address, error) {
	return sig.SignerAddressFromHash(crypto.Keccak256(signedBytes))
}

// SignerAddressFromHash returns the address that was used to sign the given hashed bytes, yielding this signature.
// Returns an error if * the signature that doesn't allow signer recovery * or an error during recovery occurs
func (sig *Sig) SignerAddressFromHash(hash []byte) (common.Address, error) {
	e := errors.Template("SignerAddress", errors.K.Invalid)

	switch sig.Code() {
	case ES256K, EIP191Personal:
		// continue
	default:
		return common.Address{}, e("reason", "address recovery not available for signature type", "sig_type", sig.Code())
	}

	recoverKMSPKBytes, err := crypto.Ecrecover(hash, EthAdjustBytes(sig.Code(), sig.Bytes()))
	if err != nil {
		return common.Address{}, e(err)
	}
	recoverTrustPK, err := crypto.UnmarshalPubkey(recoverKMSPKBytes)
	if err != nil {
		return common.Address{}, e(err)
	}
	return crypto.PubkeyToAddress(*recoverTrustPK), nil
}

// EthAdjustBytes remains for backward compatibility
// deprecated - use standalone func EthAdjustBytes()
func (sig *Sig) EthAdjustBytes() []byte {
	return EthAdjustBytes(sig.Code(), sig.Bytes())
}

func NewSig(code Code, codeBytes []byte) Sig {
	return Sig(append([]byte{byte(code)}, EthAdjustBytes(code, codeBytes)...))
}

// FromString parses an Sig from the given string representation.
func FromString(s string) (Sig, error) {
	if len(s) <= prefixLen {
		return nil, errors.E("parse Sig", errors.K.Invalid).With("string", s)
	}

	code, found := prefixToCode[s[:prefixLen]]
	if !found {
		return nil, errors.E("parse Sig", errors.K.Invalid, "reason", "unknown prefix", "string", s)
	}

	dec, err := base58.Decode(s[prefixLen:])
	if err != nil {
		return nil, errors.E("parse Sig", errors.K.Invalid, err, "string", s)
	}
	b := []byte{byte(code)}
	return Sig(append(b, dec...)), nil
}

// EthAdjustBytes adjusts ECDSA Signatures to be compatible with ETH tools. The signature must conform to the secp256k1
// curve R, S and V values, where the V value must be 27 or 28 for legacy reasons.
//
// Resources:
//
<<<<<<< HEAD
=======
//   - https://bitcoin.stackexchange.com/questions/38351/ecdsa-v-r-s-what-is-v
//
>>>>>>> ad39b882
//   - From "The Magic of Digital Signatures on Ethereum"
//     https://medium.com/mycrypto/the-magic-of-digital-signatures-on-ethereum-98fe184dc9c7
//
//     The recovery identifier (“v”)
//
//     v is the last byte of the signature, and is either 27 (0x1b) or 28 (0x1c). This identifier is important because
//     since we are working with elliptic curves, multiple points on the curve can be calculated from r and s alone. This
//     would result in two different public keys (thus addresses) that can be recovered. The v simply indicates which one
//     of these points to use.
//
//     In most implementations, the v is just 0 or 1 internally, but 27 was added as arbitrary number for signing Bitcoin
//     messages and Ethereum adapted that as well.
//
//     Since EIP-155, we also use the chain ID to calculate the v value. This prevents replay attacks across different
//     chains: A transaction signed for Ethereum cannot be used for Ethereum Classic, and vice versa. Currently, this is
//     only used for signing transaction however, and is not used for signing messages.
<<<<<<< HEAD
func EthAdjustBytes(code SigCode, bts []byte) []byte {
=======
func EthAdjustBytes(code Code, bts []byte) []byte {
>>>>>>> ad39b882
	if len(bts) == 0 {
		return []byte{}
	}
	if (code != ES256K && code != EIP191Personal) || len(bts) <= 64 || bts[64] < 4 {
		return bts
	} else {
		adjSigBytes := make([]byte, 65)
		copy(adjSigBytes, bts)
		adjSigBytes[64] -= 27
		return adjSigBytes
	}
}

// HashEIP191Personal hashes the given message according to EIP-191 personal_sign
// See https://eips.ethereum.org/EIPS/eip-191
func HashEIP191Personal(message []byte) []byte {
	// see github.com/ethereum/go-ethereum@v1.9.11/accounts/accounts.go:193 TextAndHash()
	return crypto.Keccak256([]byte(fmt.Sprintf("\x19Ethereum Signed Message:\n%d%s", len(message), string(message))))
}

/* PENDING(LUK): Typed Data hashing will look something like this...
// HashTypedData hashes EIP-712 conforming typed data
// hash = keccak256("\x19${byteVersion}${domainSeparator}${hashStruct(message)}")
// Based on github.com/ethereum/go-ethereum@v1.9.11/signer/core/signed_data.go:316 SignTypedData()
func (s *SignatureHelper) HashTypedData(typedData core.TypedData) (hexutil.Bytes, error) {
	domainSeparator, err := typedData.HashStruct("EIP712Domain", typedData.Domain.Map())
	if err != nil {
		return nil, err
	}
	typedDataHash, err := typedData.HashStruct(typedData.PrimaryType, typedData.Message)
	if err != nil {
		return nil, err
	}
	rawData := []byte(fmt.Sprintf("\x19\x01%s%s", string(domainSeparator), string(typedDataHash)))
	hsh := crypto.Keccak256(rawData)
	return hsh, nil
}
*/<|MERGE_RESOLUTION|>--- conflicted
+++ resolved
@@ -63,11 +63,7 @@
 
 // lint disable
 const (
-<<<<<<< HEAD
-	SUNKNOWN SigCode = iota
-=======
 	UNKNOWN Code = iota
->>>>>>> ad39b882
 
 	// ES256K is a standard Ethereum ECDSA Signature with secp256k1 curve and SHA-256 hash function
 	// See:
@@ -84,10 +80,6 @@
 	//  - https://eips.ethereum.org/EIPS/eip-712
 	EIP712TypedData
 
-<<<<<<< HEAD
-	// SR25519 is a Schnorr signature on Ristretto compressed Ed25519 points. Similar to ED25519, but with shorter
-	// signatures.
-=======
 	// SR25519 is a Schnorr signature on Ristretto compressed Ed25519 points.
 	//
 	// Schnorr signatures bring some noticeable features over the ECDSA/EdDSA schemes:
@@ -97,7 +89,6 @@
 	// From https://doc.deepernetwork.org/v3/advanced/cryptography/#sr25519
 	//
 	// See also:
->>>>>>> ad39b882
 	//  - https://github.com/w3f/schnorrkel
 	//  - https://en.wikipedia.org/wiki/Schnorr_signature,
 	//  - https://wiki.polkadot.network/docs/learn-cryptography#keypairs-and-signing
@@ -106,18 +97,12 @@
 	// ED25519 is the Edwards-curve Digital Signature Algorithm (EdDSA) with SHA256 on curve 25519
 	// For details see:
 	//	- https://en.wikipedia.org/wiki/EdDSA#Ed25519
-<<<<<<< HEAD
-	//  - https://en.wikipedia.org/wiki/EdDSA#Ed25519
-	//  - https://www.rfc-editor.org/rfc/rfc8032
-	ED25519
-=======
 	//  - https://www.rfc-editor.org/rfc/rfc8032
 	ED25519
 
 	// SUNKNOWN is the legacy alias for UNKNOWN
 	// @deprecated use UNKNOWN instead
 	SUNKNOWN = UNKNOWN
->>>>>>> ad39b882
 )
 
 const codeLen = 1
@@ -180,19 +165,11 @@
 	return p
 }
 
-<<<<<<< HEAD
-func (sig Sig) Code() SigCode {
-	if len(sig) == 0 {
-		return SUNKNOWN
-	}
-	return SigCode(sig[0])
-=======
 func (sig Sig) Code() Code {
 	if len(sig) == 0 {
 		return UNKNOWN
 	}
 	return Code(sig[0])
->>>>>>> ad39b882
 }
 
 func (sig Sig) IsNil() bool {
@@ -201,10 +178,6 @@
 
 func (sig Sig) IsValid() bool {
 	return len(sig) > codeLen
-}
-
-func (sig Sig) IsValid() bool {
-	return len(sig) > sigCodeLen
 }
 
 // MarshalText implements custom marshaling using the string representation.
@@ -274,10 +247,10 @@
 }
 
 func NewSig(code Code, codeBytes []byte) Sig {
-	return Sig(append([]byte{byte(code)}, EthAdjustBytes(code, codeBytes)...))
-}
-
-// FromString parses an Sig from the given string representation.
+	return append([]byte{byte(code)}, EthAdjustBytes(code, codeBytes)...)
+}
+
+// FromString parses a Sig from the given string representation.
 func FromString(s string) (Sig, error) {
 	if len(s) <= prefixLen {
 		return nil, errors.E("parse Sig", errors.K.Invalid).With("string", s)
@@ -293,7 +266,7 @@
 		return nil, errors.E("parse Sig", errors.K.Invalid, err, "string", s)
 	}
 	b := []byte{byte(code)}
-	return Sig(append(b, dec...)), nil
+	return append(b, dec...), nil
 }
 
 // EthAdjustBytes adjusts ECDSA Signatures to be compatible with ETH tools. The signature must conform to the secp256k1
@@ -301,11 +274,8 @@
 //
 // Resources:
 //
-<<<<<<< HEAD
-=======
 //   - https://bitcoin.stackexchange.com/questions/38351/ecdsa-v-r-s-what-is-v
 //
->>>>>>> ad39b882
 //   - From "The Magic of Digital Signatures on Ethereum"
 //     https://medium.com/mycrypto/the-magic-of-digital-signatures-on-ethereum-98fe184dc9c7
 //
@@ -322,11 +292,7 @@
 //     Since EIP-155, we also use the chain ID to calculate the v value. This prevents replay attacks across different
 //     chains: A transaction signed for Ethereum cannot be used for Ethereum Classic, and vice versa. Currently, this is
 //     only used for signing transaction however, and is not used for signing messages.
-<<<<<<< HEAD
-func EthAdjustBytes(code SigCode, bts []byte) []byte {
-=======
 func EthAdjustBytes(code Code, bts []byte) []byte {
->>>>>>> ad39b882
 	if len(bts) == 0 {
 		return []byte{}
 	}
