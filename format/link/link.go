package link

import (
	"encoding/json"
	"fmt"
	"strings"

	"github.com/eluv-io/common-go/format/encryption"
	"github.com/eluv-io/common-go/format/hash"
	"github.com/eluv-io/common-go/format/structured"
	"github.com/eluv-io/common-go/util/httputil/byterange"
	"github.com/eluv-io/errors-go"
)

const ABSOLUTE_LINK_PREFIX = "/qfab/"
const RELATIVE_LINK_PREFIX = "./"

type Selector string

var S = struct {
	None    Selector
	Meta    Selector
	File    Selector
	Rep     Selector
	Blob    Selector
	Bitcode Selector
}{
	None:    "",
	Meta:    "meta",
	File:    "files",
	Rep:     "rep",
	Blob:    "blob",
	Bitcode: "bc",
}

// NewLink creates a new Link. offAndLen is an optional variadic argument
// that specifies the optional offset and length corresponding to a byte range.
//
// Note: Use link.NewBuilder() for more flexibility in creating links.
func NewLink(target *hash.Hash, sel Selector, path structured.Path, offAndLen ...int64) (*Link, error) {
	var off int64 = 0
	var siz int64 = -1

	if len(offAndLen) > 1 {
		siz = offAndLen[1]
	}
	if len(offAndLen) > 0 {
		off = offAndLen[0]
	}

	link := &Link{
		Target:   target,
		Selector: sel,
		Path:     path,
		Off:      off,
		Len:      siz,
	}
	err := link.Validate()
	if err != nil {
		return nil, err
	}
	return link, nil
}

// Link represents a reference to another structure in the content object data
// model. See /doc/design/content_data_model.md for details.
type Link struct {
	// NOTE: DO NOT CHANGE FIELD TYPES, THEIR ORDER OR REMOVE ANY FIELDS SINCE STRUCT IS ENCODED AS ARRAY!
	_        struct{} `cbor:",toarray"` // encode struct as array
	Target   *hash.Hash
	Selector Selector
	Path     structured.Path
	Off      int64
	Len      int64
	Props    map[string]interface{}
	Extra    Extra
	Blob     *Blob
}

// String returns the Link as a string.
// Note: link properties are not encoded in the string!
//
// Examples:
//
//	"./meta/some/path"
//	"./files/some/path#40-49"
//	"/qfab/hqp_QmYtUc4iTCbbfVSDNKvtQqrfyezPPnFvE33wFmutw9PBBk"
//	"/qfab/hq__QmYtUc4iTCbbfVSDNKvtQqrfyezPPnFvE33wFmutw9PBBk/files/some/path"
//	"/qfab/hq__QmYtUc4iTCbbfVSDNKvtQqrfyezPPnFvE33wFmutw9PBBk/files/some/path#300-"
func (l Link) String() string {
	b := &strings.Builder{}
	addByteRange := func() {
		if l.Len != 0 && (l.Off != 0 || l.Len != -1) {
			if l.Len == -1 {
				b.WriteString(fmt.Sprintf("#%d-", l.Off))
			} else if l.Off == -1 {
				b.WriteString(fmt.Sprintf("#-%d", l.Len))
			} else {
				b.WriteString(fmt.Sprintf("#%d-%d", l.Off, l.Off+l.Len-1))
			}
		}
	}
	if !l.Target.IsNil() {
		b.WriteString(ABSOLUTE_LINK_PREFIX)
		b.WriteString(l.Target.String())
		switch l.Target.Type.Code {
		case hash.QPart:
			addByteRange()
			return b.String()
		}
	}
	if len(l.Selector) > 0 {
		if !l.Target.IsNil() {
			b.WriteString("/")
		} else {
			b.WriteString(RELATIVE_LINK_PREFIX)
		}
		b.WriteString(string(l.Selector))
		if len(l.Path) > 0 {
			b.WriteString(l.Path.String())
		}
	}
	addByteRange()
	return b.String()
}

func (l *Link) MarshalMap() map[string]interface{} {
	m := make(map[string]interface{})
	if l.Props != nil {
		_, _ = structured.Merge(m, nil, structured.Copy(l.Props))
	}
	m["/"] = l.String()
	if !l.Extra.IsEmpty() {
		m = structured.Wrap(structured.Merge(m, structured.Path{"."}, l.Extra.MarshalMap())).Map()
	}
	if l.Blob != nil {
		m = structured.Wrap(structured.Merge(m, nil, l.Blob.MarshalMap())).Map()
	}
	return m
}

func (l Link) MarshalJSON() ([]byte, error) {
	return json.Marshal(l.MarshalMap())
}

func (l *Link) UnmarshalJSON(data []byte) error {
	var m map[string]interface{}
	err := json.Unmarshal(data, &m)
	if err != nil {
		return err
	}
	return l.UnmarshalMap(m)
}

func (l *Link) UnmarshalMap(m map[string]interface{}) error {
	val := structured.Wrap(m)

	linkText := val.Get("/").String()
	if linkText == "" {
		return errors.E("link.UnmarshalMap", errors.K.Invalid, "reason", "not a link", "map", m)
	}
	val.Delete("/")

	if extra := val.Get("."); !extra.IsError() {
		err := l.Extra.UnmarshalValueAndRemove(extra)
		if err != nil {
			return err
		}
		if len(extra.Map()) == 0 {
			val.Delete(".")
		}
	}
	l.Extra.Container = "" // ignore container

	err := l.UnmarshalText([]byte(linkText))
	if err != nil {
		return err
	}

	if l.Selector == S.Blob {
		l.Blob = &Blob{
			EncryptionScheme: encryption.None,
		}
		err = l.Blob.UnmarshalValueAndRemove(val)
		if err != nil {
			return err
		}
	}

	l.Props = val.Map()
	if len(l.Props) == 0 {
		l.Props = nil
	}

	return l.Validate()
}

// MarshalCBORV1 converts this link to a generic map structure, suitable for encoding in CBOR.
//
// Deprecated: cbor un/marshaling is now performed with github.com/fxamacker/cbor/v2 and uses struct tags. Also, blob
// links are now not stored in link props anymore.
func (l *Link) MarshalCBORV1() map[string]interface{} {
	m := make(map[string]interface{})
	if !l.Target.IsNil() {
		m["Target"] = l.Target
	}
	if len(l.Selector) > 0 {
		m["Selector"] = l.Selector
	}
	if len(l.Path) > 0 {
		m["Path"] = l.Path
	}
	if l.Off > 0 {
		m["Off"] = l.Off
	}
	if l.Len > 0 {
		m["Len"] = l.Len
	}
	extra := l.Extra.MarshalMap()
	if len(extra) > 0 {
		m["Extra"] = extra
	}
	if l.Blob != nil {
		blobProps := l.Blob.MarshalMap()
		for k, v := range l.Props {
			blobProps[k] = v
		}
		l.Props = blobProps
	}
	l.cleanupProps()
	if len(l.Props) > 0 {
		m["Props"] = l.Props
	}
	return m
}

// UnmarshalCBORV1 unmarshals link data from a map - used with codecs.LinkConverter.
//
// Deprecated: cbor un/marshaling is now performed with github.com/fxamacker/cbor/v2 and uses struct tags. Also, blob
// links are now not stored in link props anymore.
func (l *Link) UnmarshalCBORV1(t map[string]interface{}) {
	var e interface{}
	var ok bool
	if e, ok = t["Target"]; ok {
		h := e.(hash.Hash)
		l.Target = &h
	}
	if e, ok = t["Selector"]; ok {
		l.Selector = Selector(e.(string))
	}
	if e, ok = t["Path"]; ok {
		l.Path = toPath(e.([]interface{}))
	}
	if e, ok = t["Off"]; ok {
		l.Off = toInt64(e)
	}
	if e, ok = t["Len"]; ok {
		l.Len = toInt64(e)
	} else {
		l.Len = -1
	}
	if e, ok = t["Extra"]; ok {
		l.Extra.UnmarshalMap(e.(map[string]interface{}))
	}
	if e, ok = t["Props"]; ok {
		l.Props = e.(map[string]interface{})
		// the new Link (version 2) expects blob-related properties to be removed and parsed into a Blob struct
		if l.Selector == S.Blob {
			l.Blob = &Blob{}
			_ = l.Blob.UnmarshalValueAndRemove(structured.Wrap(e))
		}
		if len(l.Props) == 0 {
			l.Props = nil
		}
	}
}

// MarshalText implements custom marshaling using the string representation.
func (l Link) MarshalText() ([]byte, error) {
	return []byte(l.String()), nil
}

// UnmarshalText implements custom unmarshaling from the string representation.
func (l *Link) UnmarshalText(text []byte) error {
	l.Selector = ""
	l.Off = 0
	l.Len = -1

	var err error
	e := errors.Template("unmarshal link", errors.K.Invalid, "link", string(text))
	s := string(text)

	var isRelative bool
	if strings.HasPrefix(s, RELATIVE_LINK_PREFIX) {
		isRelative = true
		s = s[len(RELATIVE_LINK_PREFIX):]
	} else if strings.HasPrefix(s, ABSOLUTE_LINK_PREFIX) {
		isRelative = false
		s = s[len(ABSOLUTE_LINK_PREFIX):]
	} else {
		return e("reason", fmt.Sprintf("invalid link - relative links must start with '%s', absolute links with '%s'", RELATIVE_LINK_PREFIX, ABSOLUTE_LINK_PREFIX))
	}

	p := structured.ParsePath(s)
	if len(p) == 0 {
		if isRelative {
			return e("reason", "selector required")
		} else {
			return e("reason", "content hash or content part hash required")
		}
	}

	if isRelative && Selector(p[0]) != S.Rep || !isRelative && (len(p) <= 1 || Selector(p[1]) != S.Rep) {
		p[len(p)-1], err = l.parseByteRange(p[len(p)-1])
	}

	if err != nil {
		return e(err)
	}

	if !isRelative {
		l.Target, err = hash.FromString(p[0])
		if err != nil {
			return e(err)
		}
		p = p[1:]
		switch l.Target.Type.Code {
		case hash.QPart:
			if len(p) > 0 {
				return e("reason", "content part links may not specify a selector or path")
			}
		}
	}

	if len(p) > 0 {
		l.Selector = Selector(p[0])
		switch l.Selector {
		case S.Meta, S.File, S.Rep, S.Blob, S.Bitcode:
			// valid selector - continue
		default:
			return errors.E("unmarshal link", errors.K.Invalid, "reason", "unknown selector", "selector", p[0])
		}
	}
	if len(p) > 1 {
		l.Path = p[1:]
	}

	err = l.validateCore()
	if err != nil {
		return errors.E("unmarshal link", err)
	}
	return nil
}

func (l *Link) parseByteRange(s string) (string, error) {
	var err error

	// check for a byte range at the end
	idx := strings.LastIndex(s, "#")
	if idx != -1 {
		bRange := s[idx+1:]
		l.Off, l.Len, err = byterange.Parse(bRange)
		if err != nil {
			// '#' is legal anywhere in the
			for _, r := range bRange {
				if !strings.ContainsRune("0123456789-", r) {
					// not a byte range at all, ignore the "range" and the error
					return s, nil
				}
			}
			return "", err
		}
		s = s[:idx]
	}
	return s, nil
}

func (l *Link) Validate() error {
	if err := l.validateCore(); err != nil {
		return err
	}

	e := errors.Template("validate link", errors.K.Invalid, "link", l)

	switch l.Selector {
	case S.Blob:
		if err := l.Blob.Validate(); err != nil {
			return e(err)
		}
	default:
		if l.Blob != nil {
			return e("reason", "blob struct must be nil")
		}
	}

	return nil
}

// validateCore validates only core data that is available when encoding/decoding to/from the string representation.
// This excludes Extra and Blob structs.
func (l *Link) validateCore() error {
	e := errors.Template("validate link", errors.K.Invalid, "link", l)
	if l.IsAbsolute() {
		switch l.Target.Type.Code {
		case hash.QPart:
			if !l.Path.IsEmpty() {
				return e("reason", "path not allowed for content part link")
			}
			if l.Selector != "" {
				return e("reason", "selector not allowed for content part link")
			}
			return nil
		}
	}

	if l.Selector == "" {
		return e("reason", "selector required")
	}

	switch l.Selector {
<<<<<<< HEAD
	case S.File, S.Rep, S.Blob:
=======
	case S.File, S.Rep, S.Bitcode:
>>>>>>> 37fdf984
		// no additional verification
	case S.Meta:
		if l.Off != 0 || l.Len != -1 {
			return e("reason", "byte range not allowed for meta link")
		}
	default:
		return e("reason", "invalid selector")
	}

	return nil
}

func (l *Link) IsAbsolute() bool {
	return !l.Target.IsNil()
}

func (l *Link) IsRelative() bool {
	return l.Target.IsNil()
}

func (l *Link) IsSigned() bool {
	return l.Extra.Authorization != ""
}

// Clone creates a "deepish" copy of this link: it duplicates the link struct
// and all nested values except the Target hash and Path.
func (l *Link) Clone() Link {
	res := *l
	res.Props = structured.Copy(l.Props).(map[string]interface{})
	res.Extra.AutoUpdate = res.Extra.AutoUpdate.Clone()
	if l.Blob != nil {
		blob := *l.Blob
		res.Blob = &blob
	}
	return res
}

func (l *Link) cleanupProps() {
	delete(l.Props, "/")
}

// FromString parses the given string and converts it to a Link.
// See Link.String()
func FromString(s string) (*Link, error) {
	var l Link
	err := l.UnmarshalText([]byte(s))
	if err != nil {
		return nil, err
	}
	return &l, nil
}

// IsLink returns true if val is a Link or *Link
func IsLink(val interface{}) bool {
	switch val.(type) {
	case *Link:
		return true
	case Link:
		return true
	}
	return false
}

// AsLink returns the given value as *Link if it is a link.
// Otherwise returns nil.
func AsLink(val interface{}) *Link {
	switch l := val.(type) {
	case *Link:
		return l
	case Link:
		return &l
	}
	return nil
}

// ToLink tries to convert the given target object to a Link pointer. Returns the link pointer and true if successful,
// nil and false otherwise.
//
// The following objects are successfully converted:
//   - *Link (returned unchanged)
//   - Link
//   - a map[string]interface{} with a "/" key that unmarshals successfully to a link object
func ToLink(target interface{}) (*Link, bool) {
	switch t := target.(type) {
	case Link:
		return &t, true
	case *Link:
		return t, true
	case map[string]interface{}:
		lo, found := t["/"]
		if found {
			if _, ok := lo.(string); ok {
				l := &Link{}
				err := l.UnmarshalMap(t)
				if err == nil {
					return l, true
				}
			}
		}
	}
	return nil, false
}

// Converts the given value to an int64 if it is any of the possible Go integer
// types. Returns 0 otherwise.
func toInt64(v interface{}) int64 {
	switch t := v.(type) {
	// signed
	case int:
		return int64(t)
	case int64:
		return t
	case int32:
		return int64(t)
	case int16:
		return int64(t)
	case int8:
		return int64(t)
	// unsigned
	case uint:
		return int64(t)
	case uint64:
		return int64(t)
	case uint32:
		return int64(t)
	case uint16:
		return int64(t)
	case uint8:
		return int64(t)
	}
	return 0
}

func toPath(p []interface{}) structured.Path {
	s := make([]string, len(p))
	for idx, val := range p {
		s[idx] = val.(string)
	}
	return s
}<|MERGE_RESOLUTION|>--- conflicted
+++ resolved
@@ -418,11 +418,7 @@
 	}
 
 	switch l.Selector {
-<<<<<<< HEAD
-	case S.File, S.Rep, S.Blob:
-=======
-	case S.File, S.Rep, S.Bitcode:
->>>>>>> 37fdf984
+	case S.File, S.Rep, S.Blob, S.Bitcode:
 		// no additional verification
 	case S.Meta:
 		if l.Off != 0 || l.Len != -1 {
