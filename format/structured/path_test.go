--- conflicted
+++ resolved
@@ -151,7 +151,6 @@
 	}
 }
 
-<<<<<<< HEAD
 func TestEscapeSeparators(t *testing.T) {
 	tests := []struct {
 		path string
@@ -171,7 +170,10 @@
 			} else {
 				require.Equal(t, test.want, EscapeSeparators(test.path, test.sep...))
 			}
-=======
+		})
+	}
+}
+
 func TestPathParsePaths(t *testing.T) {
 	tests := []struct {
 		paths []string
@@ -194,7 +196,6 @@
 		t.Run(jsonutil.MarshalCompactString(tt.paths), func(t *testing.T) {
 			res := ParsePaths(tt.paths)
 			require.Equal(t, tt.want, res)
->>>>>>> 4d89a8b0
 		})
 	}
 }