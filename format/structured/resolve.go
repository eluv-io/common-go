package structured

import (
	"encoding/json"
	"reflect"
	"strconv"
	"strings"

	"github.com/qluvio/content-fabric/errors"
	"github.com/qluvio/content-fabric/util/stringutil"
)

var stringType = reflect.TypeOf("")

// sub is a structure that holds the result of a path resolution action. It
// allows to
// - get the value at the resolved path
// - set it to a new value
// - and also get the potentially new root element of the target data structure
//   on which the path was resolved with the 'create' option
type sub interface {
	// Returns the value referenced by the path that was resolved
	Get() interface{}
	// Sets the value referenced by the path that was resolved
	Set(val interface{})
	// Returns the (potentially new) root element of the structure
	Root() interface{}
}

type subRoot struct {
	val interface{}
}

func (s *subRoot) Get() interface{}    { return s.val }
func (s *subRoot) Set(val interface{}) { s.val = val }
func (s *subRoot) Root() interface{} {
	return s.val
}

type subMap struct {
	root interface{}
	key  string
	m    map[string]interface{}
}

func (s *subMap) Get() interface{} { return s.m[s.key] }
func (s *subMap) Set(val interface{}) {
	if val == nil {
		delete(s.m, s.key)
	} else {
		s.m[s.key] = val
	}
}
func (s *subMap) Root() interface{} { return s.root }

type subArr struct {
	root   interface{}
	idx    int
	arr    []interface{}
	parent sub
}

func (s *subArr) Get() interface{} { return s.arr[s.idx] }
func (s *subArr) Set(val interface{}) {
	if val == nil {
		if s.parent != nil {
			s.parent.Set(append(s.arr[:s.idx], s.arr[s.idx+1:]...))
		} else {
			s.arr = append(s.arr[:s.idx], s.arr[s.idx+1:]...)
			s.root = s.arr
		}
	} else {
		s.arr[s.idx] = val
	}
}
func (s *subArr) Root() interface{} { return s.root }

// TransformerFn is a transformation function for data items encountered when
// resolving a path. Each data element on the path is passed to this function
// and continues with the returned element. If no transformation is needed,
// return the passed-in element unchanged.
//
// Path resolution can be stopped by the transformer function by returning false
// in the continuation flag. The returned data element will be passed back as
// the final result of the path resolution call.
//
// Any non-nil error return will fail the path resolution immediately.
//
// Params
//  * elem:     the data element
//  * path:     the path at which this element is located
//  * fullPath: the full path being resolved
//
// Returns
//  * trans: the transformed data element
//  * cont:  true to continue resolution, false otherwise
//  * err:   fails path resolution immediately if non-nil
type TransformerFn func(elem interface{}, path Path, fullPath Path) (trans interface{}, cont bool, err error)

// noopTransformerFn is a transformer function that returns the element
// unchanged.
var noopTransformerFn TransformerFn = func(elem interface{}, path Path, fullPath Path) (interface{}, bool, error) {
	return elem, true, nil
}

// Get returns the element at the given path in the target data structure.
// It's an alias for Resolve()
func Get(path Path, target interface{}) (interface{}, error) {
	return Resolve(path, target)
}

// Resolve resolves a path on the given target structure and returns the
// corresponding sub-structure.
func Resolve(path Path, target interface{}, transformerFns ...TransformerFn) (interface{}, error) {
	transformer := noopTransformerFn
	if len(transformerFns) > 0 {
		transformer = transformerFns[0]
	}
	return resolveTransform(path, target, transformer)
}

// StringAt returns the string value at the given path in the given target
// structure. The empty string "" is returned if the path does not exist or the
// value at path is not a string.
func StringAt(target interface{}, path ...string) string {
	val, err := Resolve(NewPath(path...), target)
	if err != nil {
		return ""
	}
	s, ok := val.(string)
	if ok {
		return s
	}
	return ""
}

// Float64At returns the float64 value at the given path in the given target structure.
// 0 is returned if the path does not exist or the value at path is not an int.
func Float64At(target interface{}, path ...string) float64 {
	var err error
	var res float64

	val, err := Resolve(NewPath(path...), target)
	if err != nil {
		return 0
	}

	switch n := val.(type) {
	case json.Number:
		res, err = n.Float64()
	case int64:
		res = float64(n)
	case string:
		res, err = strconv.ParseFloat(n, 64)
	case float64:
		res = n
	}

	if err != nil {
		return 0
	}

	return res
}

// Int64At returns the int64 value at the given path in the given target structure.
// 0 is returned if the path does not exist or the value at path is not an int.
func Int64At(target interface{}, path ...string) int64 {
	var err error
	var res int64

	val, err := Resolve(NewPath(path...), target)
	if err != nil {
		return 0
	}

	switch n := val.(type) {
	case json.Number:
		res, err = n.Int64()
	case float64:
		res = int64(n)
	case string:
		res, err = strconv.ParseInt(n, 10, 64)
	}

	if err != nil {
		return 0
	}

	return res
}

// BoolAt returns the bool value at the given path in the given target
// structure. False is returned if the path does not exist or the
// value at path is not a string.
func BoolAt(target interface{}, path ...string) bool {
	val, err := Resolve(NewPath(path...), target)
	if err != nil {
		return false
	}
	b, ok := val.(bool)
	if ok {
		return b
	}
	return false
}

// MapAt returns the map[string]interface{} value at the given path in the given
// target structure. Nil is returned if the path does not exist or the
// value at path is not a map (and can be used for map lookups, but not for
// putting values into the map!)
func MapAt(target interface{}, path ...string) map[string]interface{} {
	val, err := Resolve(NewPath(path...), target)
	if err != nil {
		return nil
	}
	s, ok := val.(map[string]interface{})
	if ok {
		return s
	}
	return nil
}

// SliceAt returns the []interface{} value at the given path in the given
// target structure. Nil is returned if the path does not exist or the
// value at path is not a slice.
func SliceAt(target interface{}, path ...string) []interface{} {
	val, err := Resolve(NewPath(path...), target)
	if err != nil {
		return nil
	}
	s, ok := val.([]interface{})
	if ok {
		return s
	}
	return nil
}

// StringSliceAt returns the []interface{} value at the given path in the given
// target structure as a []string. Nil is returned if the path does not exist or
// the value at path is not a []interface{}. Otherwise, each element in the
// slice is converted to a string with fmt.Sprintf("%s", element).
func StringSliceAt(target interface{}, path ...string) []string {
	is := SliceAt(target, path...)
	return stringutil.ToSlice(is)
}

// resolveSub resolves a path on the given target structure and returns a
// subtree object.
//
// params:
//  * path      : the path to resolve
//  * target    : the data structure to analyze
//  * create    : missing path segments are created if true, generate an error otherwise
//
// return:
//  * a subtree object representing the value at path.
//    Its Get() method returns the value at path. Its Set() method allows to
//    replace that value. Its Root() returns the (potentially new) root of the
//    structure that was resolved.
//  * an error if the (full) path does not exist, unless the create parameter is
//    set to true. In the latter case, the given path is created in the target
//    structure by creating any missing maps and map entries, setting the final
//    path segment's value to an empty map.
func resolveSub(path Path, target interface{}, create bool) (sub, error) {
	e := errors.Template("resolve", "full_path", path)

	node := dereference(target)
	root := node

	if len(path) == 0 {
		return &subRoot{val: node}, nil
	} else if root == nil {
		root = map[string]interface{}{}
		node = root
	}

	// the following three vars are used to track a node's parent, it's type
	// and key (in case of a map) or index (in case of an array). The same could
	// have been achieved by creating subMap or subArr objects for every visited
	// node, but that would obviously cause memory allocations every time. Hence
	// the more ugly but more efficient tracking using plain variables.
	var parent interface{}
	var parentKey string
	var parentIdx int

	for idx := 0; ; idx++ {
		lastPathSegment := idx+1 >= len(path)
		switch t := node.(type) {
		case map[string]interface{}:
			v, found := t[path[idx]]
			if !found {
				if !create {
					return nil, e(errors.K.NotExist, "path", path[:idx+1])
				}
				if lastPathSegment {
					v = nil
				} else {
					v = map[string]interface{}{}
				}
				t[path[idx]] = v
			}
			if lastPathSegment {
				return &subMap{root: root, key: path[idx], m: t}, nil
			}
			parent = t
			parentKey = path[idx]
			node = v
		case []interface{}:
			i, err := strconv.ParseInt(path[idx], 10, 32)
			if err != nil {
				return nil, e(errors.K.Invalid, "reason", "invalid array index", "path", path[:idx+1])
			}
			aidx := int(i)
			if aidx >= len(t) || aidx < 0 {
				return nil, e(errors.K.NotExist, "reason", "array index out of range", "path", path[:idx+1])
			}
			if lastPathSegment {
				var p sub
				if parent != nil {
					if parentKey != "" {
						p = &subMap{root: root, key: parentKey, m: parent.(map[string]interface{})}
					} else {
						p = &subArr{root: root, idx: parentIdx, arr: parent.([]interface{})}
					}
				}
				return &subArr{root: root, idx: aidx, arr: t, parent: p}, nil
			}
			parent = t
			parentKey = ""
			parentIdx = aidx
			node = t[aidx]
		case nil:
			return nil, e(errors.K.NotExist, "reason", "element is nil", "path", path[:idx+1])
		default:
			return nil, e(errors.K.Invalid, "reason", "element is leaf", "path", path[:idx+1])
		}
	}
}

func resolveTransform(path Path, target interface{}, transform TransformerFn) (interface{}, error) {
	var err error
	e := errors.Template("resolveTransform", "full_path", path)
	if transform == nil {
		transform = noopTransformerFn
	}

	node := dereference(target)

	if path == nil {
		path = Path{}
	}
	//if len(path) == 0 {
	//	node, _, err = transform(node, path, path)
	//	return node, e.IfNotNil(err, "path", path)
	//}

	for idx := 0; ; idx++ {
		var cont bool
		node, cont, err = transform(node, path[:idx], path)
		if err != nil {
			return nil, e(err, "path", path[:idx])
		}
		if !cont {
			return node, nil
		}
		if idx+1 > len(path) {
			return node, nil
		}
		switch t := node.(type) {
		case map[string]interface{}:
			v, found := t[path[idx]]
			if !found {
				return nil, e(errors.K.NotExist, "path", path[:idx+1])
			}
			node = v
		case []interface{}:
			i, err := strconv.ParseInt(path[idx], 10, 32)
			if err != nil {
				return nil, e(errors.K.Invalid, "reason", "invalid array index", "path", path[:idx+1])
			}
			aidx := int(i)
			if aidx >= len(t) || aidx < 0 {
				return nil, e(errors.K.NotExist, "reason", "array index out of range", "path", path[:idx+1])
			}
			node = t[aidx]
		case nil:
			return nil, e(errors.K.NotExist, "reason", "element is nil", "path", path[:idx])
		default:
			typ := reflect.TypeOf(node)
			val := reflect.ValueOf(node)

			if typ.Kind() == reflect.Ptr {
				// dereference pointer
				typ = typ.Elem()
				val = val.Elem()
			}

			if typ.Kind() == reflect.Map && typ.Key() == stringType {
				// MAP
				vv := val.MapIndex(reflect.ValueOf(path[idx]))
				if !vv.IsValid() {
					return nil, e(errors.K.NotExist,
						"reason", "map field not found",
						"path", path[:idx+1])
				}
				node = vv.Interface()
			} else if typ.Kind() == reflect.Slice || typ.Kind() == reflect.Array {
				// SLICE or ARRAY
				i, err := strconv.ParseInt(path[idx], 10, 32)
				if err != nil {
					return nil, e(errors.K.Invalid,
						"reason", "invalid array index",
						"path", path[:idx+1])
				}
				aidx := int(i)
				if aidx >= val.Len() || aidx < 0 {
					return nil, e(errors.K.NotExist,
						"reason", "array index out of range",
						"path", path[:idx+1])
				}
				node = val.Index(aidx).Interface()
			} else if typ.Kind() == reflect.Struct {
				// STRUCT
				if field, ok := typ.FieldByName(path[idx]); ok && (field.Tag == "" || tagMatches(field.Tag, path[idx])) {
					f := val.FieldByIndex(field.Index)
					if !f.CanInterface() {
						return nil, e(errors.K.Invalid,
							"reason", "struct field is not accessible",
							"path", path[:idx])
					}
					node = f.Interface()
				} else {
					found := false
					for i := 0; i < typ.NumField(); i++ {
						field := typ.Field(i)
						if tagMatches(field.Tag, path[idx]) {
							node = val.FieldByIndex(field.Index).Interface()
							found = true
							break
						}
					}
					if !found {
						return nil, e(errors.K.Invalid,
							"reason", "struct field not found",
<<<<<<< HEAD
							"path", path[:idx])
=======
							"path", path[:idx],
							"type", errors.TypeOf(node))
>>>>>>> 4d89a8b0
					}
				}
			} else {
				return nil, e(errors.K.Invalid,
					"reason", "element is leaf",
					"path", path[:idx],
					"node_type", typ)
			}
		}
	}
}

func tagMatches(tag reflect.StructTag, name string) bool {
	if tag == "" {
		return false
	}

	jsn, ok := tag.Lookup("json")
	if !ok {
		return false
	}

	split := strings.Split(jsn, ",")
	return len(split) > 0 && split[0] == name
}<|MERGE_RESOLUTION|>--- conflicted
+++ resolved
@@ -443,12 +443,8 @@
 					if !found {
 						return nil, e(errors.K.Invalid,
 							"reason", "struct field not found",
-<<<<<<< HEAD
-							"path", path[:idx])
-=======
 							"path", path[:idx],
 							"type", errors.TypeOf(node))
->>>>>>> 4d89a8b0
 					}
 				}
 			} else {
