package hash

import (
	"bytes"
	"crypto/sha256"
	"encoding/binary"
	"encoding/hex"
	"fmt"
	"hash"
	"io"
	"strconv"
	"strings"
	"time"

	"github.com/fxamacker/cbor/v2"
	"github.com/mr-tron/base58/base58"

	ei "github.com/eluv-io/common-go/format/id"
	"github.com/eluv-io/common-go/format/preamble"
	"github.com/eluv-io/common-go/util/stringutil"
	"github.com/eluv-io/errors-go"
	"github.com/eluv-io/log-go"
	"github.com/eluv-io/utc-go"
)

// Code is the code of a hash
type Code uint8

// lint disable
const (
	UNKNOWN            Code = iota
	Q                       // content object hash
	QPart                   // regular part hash
	QPartLive               // live part that generates a regular part upon finalization for vod
	QPartLiveTransient      // live part that doesn't generate a regular part upon finalization
	TQ                      // content object hash with content ID being a id.TQ (instead of id.Q)
)

func (c Code) String() string {
	if s, ok := codeToString[c]; ok {
		return s
	}
	return fmt.Sprintf("unknown hash code %d", c)
}

func (c Code) IsLive() bool {
	return c == QPartLive || c == QPartLiveTransient
}

// FromString parses the given string and returns the hash.
// Returns an error if the string is not a hash or a hash of the wrong code.
func (c Code) FromString(s string) (*Hash, error) {
	h, err := FromString(s)
	if err != nil {
		return nil, err
	}
	return h, h.AssertCompatible(c)
}

// MustParse parses the given string and returns the hash.
// It panics on error.
func (c Code) MustParse(s string) *Hash {
	ret, err := c.FromString(s)
	if err != nil {
		panic(err)
	}
	return ret
}

func (c Code) IsContent() bool {
	switch c {
	case Q, TQ:
		return true
	}
	return false
}

func (c Code) IsCompatible(other Code) bool {
	if c == other {
		return true
	}
	switch c {
	case Q, TQ:
		return other == Q || other == TQ
	}
	return false
}

////////////////////////////////////////////////////////////////////////////////////////////////////////////////////////

// Format is the format of a hash
type Format uint8

const (
	Unencrypted Format = iota // SHA256, No encryption
	AES128AFGH                // SHA256, AES-128, AFGHG BLS12-381, 1 MB block size
)

// FromString parses the given string and returns the hash.
// Returns an error if the string is not a hash or a hash of the wrong code.
func (f Format) FromString(s string) (*Hash, error) {
	h, err := FromString(s)
	if err != nil {
		return nil, err
	}
	return h, h.AssertFormat(f)
}

////////////////////////////////////////////////////////////////////////////////////////////////////////////////////////

// Type, the composition of Code and Format, is the type of a hash
type Type struct {
	Code   Code
	Format Format
}

func TypeFromString(s string) (Type, error) {
	t, ok := prefixToType[s]
	if !ok {
		return Type{}, errors.NoTrace("parse type", errors.K.Invalid, "string", s)
	}
	return t, nil
}

func (t Type) String() string {
	return typeToPrefix[t]
}

func (t Type) Describe() string {
	var c, f string
	c = t.Code.String()
	switch t.Format {
	case Unencrypted:
		f = "unencrypted"
	case AES128AFGH:
		f = "encrypted with AES-128, AFGHG BLS12-381, 1 MB block size"
	}
	return c + ", " + f
}

const prefixLen = 4

var codeToString = map[Code]string{
	Q:                  fmt.Sprintf("content (code %d)", Q),
	QPart:              fmt.Sprintf("content part (code %d)", QPart),
	QPartLive:          fmt.Sprintf("live part (code %d)", QPartLive),
	QPartLiveTransient: fmt.Sprintf("transient live part (code %d)", QPartLiveTransient),
	TQ:                 fmt.Sprintf("tenant content (code %d)", TQ),
}

var typeToPrefix = map[Type]string{}
var prefixToType = map[string]Type{
	"hunk": {UNKNOWN, Unencrypted},
	"hq__": {Q, Unencrypted},
	"htq_": {TQ, Unencrypted},
	"hqp_": {QPart, Unencrypted},
	"hqpe": {QPart, AES128AFGH},
	"hql_": {QPartLive, Unencrypted},
	"hqle": {QPartLive, AES128AFGH},
	"hqt_": {QPartLiveTransient, Unencrypted},
	"hqte": {QPartLiveTransient, AES128AFGH},
}

func init() {
	for p, t := range prefixToType {
		if len(p) != prefixLen {
			log.Fatal("invalid hash prefix definition", "prefix", p)
		}
		typeToPrefix[t] = p
	}
}

////////////////////////////////////////////////////////////////////////////////////////////////////////////////////////

// Hash is the output of a cryptographic hash function and associated metadata, identifying a particular instance of an
// immutable resource.
//
// Formats:
//
//	Q:                  type (1 byte) | digest (var bytes) | size (var bytes) | id (var bytes)
//	QPart:              type (1 byte) | digest (var bytes) | size (var bytes) | preamble_size (var bytes, optional)
//	QPartLive:          type (1 byte) | expiration (var bytes) | digest (var bytes)
//	QPartLiveTransient: type (1 byte) | expiration (var bytes) | digest (var bytes)
//	(Old) QPartLive:    type (1 byte) | digest (24-25 bytes)
type Hash struct {
	Type         Type
	Digest       []byte
	Size         int64
	PreambleSize int64
	ID           ei.ID
	Expiration   utc.UTC
	s            string
}

// NewObject creates a new object hash with the given type, digest, size, and ID
func NewObject(htype Type, digest []byte, size int64, id ei.ID) (*Hash, error) {
	e := errors.TemplateNoTrace("init hash", errors.K.Invalid)
	if _, ok := typeToPrefix[htype]; !ok {
		return nil, e("reason", "invalid type", "code", htype.Code, "format", htype.Format)
	} else if htype.Code == UNKNOWN {
		return nil, nil
	} else if !htype.Code.IsContent() {
		return nil, e("reason", "code not supported", "code", htype.Code)
	}

	if len(digest) != sha256.Size {
		return nil, e("reason", "invalid digest", "digest", digest)
	}

	if size < 0 {
		return nil, e("reason", "invalid size", "size", size)
	}

	switch id.Code() {
	case ei.Q:
		htype.Code = Q
	case ei.TQ:
		htype.Code = TQ
	default:
		return nil, e("reason", "invalid id", "id", id)
	}

	h := &Hash{Type: htype, Digest: digest, Size: size, ID: id}
	h.s = h.String()

	return h, nil
}

// NewPart creates a new non-live part hash with the given type, digest, size, and optional preamble size
func NewPart(htype Type, digest []byte, size int64, preambleSize int64) (*Hash, error) {
	e := errors.TemplateNoTrace("init hash", errors.K.Invalid)
	if _, ok := typeToPrefix[htype]; !ok {
		return nil, e("reason", "invalid type", "code", htype.Code, "format", htype.Format)
	} else if htype.Code == UNKNOWN {
		return nil, nil
	} else if htype.Code != QPart {
		return nil, e("reason", "code not supported", "code", htype.Code)
	}

	if len(digest) != sha256.Size {
		return nil, e("reason", "invalid digest", "digest", digest)
	}

	if size < 0 {
		return nil, e("reason", "invalid size", "size", size)
	}

	if preambleSize < 0 {
		return nil, e("reason", "invalid preamble size", "preamble_size", size)
	}

	h := &Hash{Type: htype, Digest: digest, Size: size, PreambleSize: preambleSize}
	h.s = h.String()

	return h, nil
}

// NewLive creates a new live hash with the given type, digest, and expiration
func NewLive(htype Type, digest []byte, expiration utc.UTC) (*Hash, error) {
	e := errors.TemplateNoTrace("init hash", errors.K.Invalid)
	if _, ok := typeToPrefix[htype]; !ok {
		return nil, e("reason", "invalid type", "code", htype.Code, "format", htype.Format)
	} else if htype.Code == UNKNOWN {
		return nil, nil
	} else if !htype.Code.IsLive() {
		return nil, e("reason", "code not supported", "code", htype.Code)
	} else if expiration.IsZero() { // Do not allow deprecated/legacy QPartLive format
		return nil, e("reason", "invalid expiration", "expiration", expiration)
	}

	// Strip sub-second info from expiration, since it is stored as Unix time in hash string
	expiration = expiration.Truncate(time.Second)

	h := &Hash{Type: htype, Digest: digest, Expiration: expiration}
	h.s = h.String()

	return h, nil
}

// MustParse parses a hash from the given string representation.
// Panics if the string cannot be parsed.
func MustParse(s string) *Hash {
	res, err := Parse(s)
	if err != nil {
		panic(err)
	}
	return res
}

// Parse parses a hash from the given string representation.
func Parse(s string) (*Hash, error) {
	return FromString(s)
}

// FromString parses a hash from the given string representation.
func FromString(s string) (*Hash, error) {
	e := errors.TemplateNoTrace("parse hash", errors.K.Invalid, "string", s)

	if s == "" {
		return nil, nil
	}

	if len(s) <= prefixLen {
		return nil, e("reason", "invalid token string")
	}

	htype, found := prefixToType[s[:prefixLen]]
	if !found || htype.Code == UNKNOWN {
		return nil, e("reason", "invalid prefix")
	}

	b, err := base58.Decode(s[prefixLen:])
	if err != nil {
		return nil, e(err)
	}

	h, err := FromDecodedBytes(htype, b)
	if err != nil {
		return nil, e(err)
	}
	h.s = s

	return h, nil
}

// FromDecodedBytes parses a hash from the given base58-decoded bytes representation.
func FromDecodedBytes(htype Type, b []byte) (*Hash, error) {
	e := errors.TemplateNoTrace("parse hash", errors.K.Invalid)

	n := 0
	var digest []byte
	var size, preambleSize int64
	var id ei.ID
	var expiration utc.UTC
	if !htype.Code.IsLive() {
		// Parse digest
		m := sha256.Size
		if n+m > len(b) {
			return nil, e("reason", "invalid digest")
		}
		digest = b[n : n+m]
		n += m

		// Parse size
		var sz uint64
		sz, m = binary.Uvarint(b[n:])
		if m <= 0 {
			return nil, e("reason", "invalid size")
		}
		size = int64(sz)
		n += m

		if htype.Code == QPart {
			sz, m = binary.Uvarint(b[n:])
			if m < 0 {
				return nil, e("reason", "invalid preamble size")
			} else if m > 0 {
				preambleSize = int64(sz)
			}
		} else if htype.Code == Q {
			// assign id - it's stored without type, so add it
			id = ei.NewID(ei.Q, b[n:])
		} else if htype.Code == TQ {
			// assign id - it's stored with type
			id = b[n:]
		}
	} else if len(b[n:]) == 24 || len(b[n:]) == 25 {
		// Legacy live part format, which did not include an expiration time. The size of the digest was 25 at first
		// with an incorrect 0 byte prefix that was later stripped and resulting in 24 bytes.
		// See https://github.com/qluvio/content-fabric/commit/9c961f978e217bee97cb33e8d4288d43ea8c8ba6
		digest = b[n:]
	} else {
		// Parse expiration
		exp, m := binary.Uvarint(b[n:])
		if m <= 0 {
			return nil, e("reason", "invalid expiration")
		}
		expiration = utc.Unix(int64(exp), 0)
		n += m

		// Parse digest
		digest = b[n:]
	}

	return &Hash{Type: htype, Digest: digest, Size: size, PreambleSize: preambleSize, ID: id, Expiration: expiration}, nil
}

func (h *Hash) String() string {
	if h.IsNil() {
		return ""
	}

	if h.s == "" && len(h.Digest) > 0 {
		h.s = h.prefix() + base58.Encode(h.DecodedBytes())
	}

	return h.s
}

// DecodedBytes converts this hash to base58-decoded bytes.
func (h *Hash) DecodedBytes() []byte {
	if len(h.Digest) > 0 {
		var b []byte
		if !h.IsLive() {
			b = make([]byte, len(h.Digest))

			copy(b, h.Digest)

			s := make([]byte, binary.MaxVarintLen64)
			n := binary.PutUvarint(s, uint64(h.Size))
			b = append(b, s[:n]...)

			if h.Type.Code == QPart && h.PreambleSize > 0 {
				n := binary.PutUvarint(s, uint64(h.PreambleSize))
				b = append(b, s[:n]...)
			} else if h.Type.Code == Q && h.ID.IsValid() {
				b = append(b, h.ID.Bytes()...)
			} else if h.Type.Code == TQ && h.ID.IsValid() {
				b = append(b, h.ID...)
			}
		} else {
			b = make([]byte, binary.MaxVarintLen64)

			var n int
			if !h.Expiration.IsZero() {
				n = binary.PutUvarint(b, uint64(h.Expiration.Unix()))
			}

			b = append(b[:n], h.Digest...)
		}
		return b
	}
	return nil
}

func (h *Hash) IsNil() bool {
	return h == nil || h.Type.Code == UNKNOWN
}

func (h *Hash) IsLive() bool {
	return h != nil && h.Type.Code.IsLive()
}

func (h *Hash) IsContent() bool {
	return h.Type.Code.IsContent()
}

// AssertType checks whether the hash's type equals the provided type
func (h *Hash) AssertType(t Type) error {
	if h.IsNil() || h.Type != t {
		return errors.NoTrace("verify hash", errors.K.Invalid, "reason", "hash type doesn't match",
			"expected", typeToPrefix[t],
			"actual", h.prefix())
	}
	return nil
}

func (h *Hash) AssertCode(c Code) error {
	hcode := UNKNOWN
	if !h.IsNil() {
		hcode = h.Type.Code
	}
	if hcode != c {
		return errors.NoTrace("verify hash", errors.K.Invalid, "reason", "hash code doesn't match",
			"expected", c,
			"actual", hcode)
	}
	return nil
}

func (h *Hash) AssertCompatible(c Code) error {
	hcode := UNKNOWN
	if !h.IsNil() {
		hcode = h.Type.Code
	}
	if !hcode.IsCompatible(c) {
		return errors.E("verify hash", errors.K.Invalid, "reason", "hash code doesn't match",
			"expected", c,
			"actual", hcode)
	}
	return nil
}

func (h *Hash) AssertFormat(f Format) error {
	hformat := Unencrypted
	if !h.IsNil() {
		hformat = h.Type.Format
	}
	if hformat != f {
		return errors.NoTrace("verify hash", errors.K.Invalid, "reason", "hash format doesn't match",
			"expected", f,
			"actual", hformat)
	}
	return nil
}

func (h *Hash) prefix() string {
	var p string
	var found bool
	if !h.IsNil() {
		p, found = typeToPrefix[h.Type]
	}
	if !found {
		return typeToPrefix[Type{UNKNOWN, Unencrypted}]
	}
	return p
}

func (h *Hash) MarshalCBOR() ([]byte, error) {
	return cbor.Marshal(h.String())
}

func (h *Hash) UnmarshalCBOR(b []byte) error {
	var s string
	err := cbor.Unmarshal(b, &s)
	if err != nil {
		return errors.E("unmarshal hash", err, errors.K.Invalid)
	}
	parsed, err := FromString(s)
	if err != nil {
		return errors.E("unmarshal hash", err, errors.K.Invalid)
	}
	if parsed == nil {
		// empty string parses to nil hash... best we can do is ignore it...
		return nil
	}
	*h = *parsed
	return nil
}

// MarshalText converts this hash to text.
func (h Hash) MarshalText() ([]byte, error) {
	return []byte(h.String()), nil
}

// UnmarshalText parses the hash from the given text.
func (h *Hash) UnmarshalText(text []byte) error {
	parsed, err := FromString(string(text))
	if err != nil {
		return errors.NoTrace("unmarshal hash", err)
	}
	if parsed == nil {
		// empty string parses to nil hash... best we can do is ignore it...
		return nil
	}
	*h = *parsed
	return nil
}

// As returns a copy of this hash with the given code as the type of the new hash.
func (h *Hash) As(c Code, id ei.ID) (*Hash, error) {
	if h.IsNil() {
		return h, nil
	} else if h.PreambleSize > 0 {
		return nil, errors.NoTrace("convert hash", errors.K.Invalid, "reason", "no conversion for parts with preamble", "hash", h)
	} else if h.IsLive() || c.IsLive() {
		return nil, errors.NoTrace("convert hash", errors.K.Invalid, "reason", "no conversion for live parts", "hash", h, "code", c)
	} else if _, ok := typeToPrefix[Type{c, h.Type.Format}]; !ok {
<<<<<<< HEAD
		return nil, errors.E("convert hash", errors.K.Invalid, "reason", "invalid type", "code", c, "format", h.Type.Format)
=======
		return nil, errors.NoTrace("convert hash", errors.K.Invalid, "reason", "invaid type", "code", c, "format", h.Type.Format)
>>>>>>> db60cc7c
	}
	var res Hash = *h
	res.Type.Code = c
	res.s = ""
	if !c.IsContent() {
		res.ID = nil
	} else {
<<<<<<< HEAD
		res.ID = id
		switch id.Code() {
		case ei.Q:
			res.Type.Code = Q
		case ei.TQ:
			res.Type.Code = TQ
		default:
			return nil, errors.E("convert hash", errors.K.Invalid, "reason", "invalid id", "id", id)
		}
=======
		return nil, errors.NoTrace("convert hash", errors.K.Invalid, "reason", "invalid id", "id", id)
>>>>>>> db60cc7c
	}
	res.s = res.String()
	return &res, nil
}

// Equal returns true if this hash is equal to the provided hash, false otherwise.
func (h *Hash) Equal(h2 *Hash) bool {
	if h == h2 {
		return true
	} else if h == nil || h2 == nil {
		return false
	}
	return h.String() == h2.String()
}

// AssertEqual returns nil if this hash is equal to the provided hash, an error with detailed reason otherwise.
func (h *Hash) AssertEqual(h2 *Hash) error {
	e := errors.TemplateNoTrace("hash.assert-equal", errors.K.Invalid, "expected", h, "actual", h2)
	switch {
	case h == h2:
		return nil
	case h == nil || h2 == nil:
		return e()
	case h.Type != h2.Type:
		return e("reason", "type differs")
	case !bytes.Equal(h.Digest, h2.Digest):
		return e("reason", "digest differs",
			"expected_digest", hex.EncodeToString(h.Digest),
			"actual_digest", hex.EncodeToString(h2.Digest))
	case h.Size != h2.Size:
		return e("reason", "size differs", "expected_size", h.Size, "actual_size", h2.Size)
	case h.PreambleSize != h2.PreambleSize:
		return e("reason", "preamble size differs", "expected_size", h.PreambleSize, "actual_size", h2.PreambleSize)
	case !h.ID.Equal(h2.ID):
		return e("reason", "id differs", "expected_id", h.ID, "actual_id", h2.ID)
	case h.Expiration != h2.Expiration:
		return e("reason", "expiration differs", "expected_expiration", h.Expiration, "actual_expiration", h2.Expiration)
	default:
		return nil
	}
}

func (h *Hash) DigestBytes() []byte {
	if h.IsNil() {
		return nil
	}
	return h.Digest
}

// Describe is an alias for Explain.
func (h *Hash) Describe() string {
	return h.Explain()
}

// Explain returns a textual description of this hash.
func (h *Hash) Explain() string {
	sb := strings.Builder{}

	add := func(s string) {
		sb.WriteString(s)
		sb.WriteString("\n")
	}

	add(h.String())
	add("type:          " + h.Type.Describe())
	add("digest:        0x" + hex.EncodeToString(h.Digest))
	if !h.IsLive() {
		add("size:          " + strconv.FormatInt(h.Size, 10))
		if h.PreambleSize > 0 {
			add("preamble_size: " + strconv.FormatInt(h.PreambleSize, 10))
		}
	} else {
		add("expiration:    " + h.Expiration.String())
	}
	if h.Type.Code.IsContent() {
		add(stringutil.PrefixAndIndentLines(h.ID.Explain(), "qid:           "))
		qphash, err := h.As(QPart, nil)
		if err == nil {
			add(stringutil.PrefixAndIndentLines(qphash.Explain(), "part:          "))
		}
	}

	res := sb.String()
	return res[:len(res)-1]
}

////////////////////////////////////////////////////////////////////////////////////////////////////////////////////////

// Digest encapsulates a message digest function which produces a specific type of Hash
type Digest struct {
	hash.Hash
	preamble *preamble.Sizer
	htype    Type
	id       ei.ID
	size     int64
	psize    int64
}

// make sure Digest implements the Hash interface
var _ hash.Hash = (*Digest)(nil)

// NewDigest creates a new digest. Does not support live part hashes
func NewDigest(h hash.Hash, t Type) *Digest {
	return &Digest{Hash: h, preamble: preamble.NewSizer(), htype: t}
}

func (d *Digest) WithPreamble(preambleSize int64) *Digest {
	if d.htype.Code == QPart {
		if preambleSize > 0 {
			d.psize = preambleSize
		} else {
			// Calculate preamble size
			var err error
			d.psize, err = d.preamble.Size()
			if err != nil {
				// Should not happen
				log.Warn("invalid hash", "error", err)
			}
		}
	} else {
		// Should not happen
		log.Warn("invalid hash", "error", "preamble not applicable", "code", d.htype.Code)
	}
	return d
}

func (d *Digest) WithID(i ei.ID) *Digest {
	if d.htype.Code.IsContent() {
		d.id = i
	}
	return d
}

func (d *Digest) Write(p []byte) (int, error) {
	n, err := d.Hash.Write(p)
	if err == nil && d.htype.Code == QPart {
		n2, err2 := d.preamble.Write(p)
		if err2 != nil || n2 != n {
			// Should not happen
			log.Warn("invalid hash", "error", err, "n", n, "n2", n2)
		}
	}
	d.size += int64(n)
	return n, err
}

// AsHash finalizes the digest calculation using all the bytes that were previously written to this digest object and
// return the result as a Hash.
func (d *Digest) AsHash() *Hash {
	b := d.Hash.Sum(nil)
	var h *Hash
	var err error
	if d.htype.Code.IsContent() {
		h, err = NewObject(d.htype, b, d.size, d.id)
	} else {
		h, err = NewPart(d.htype, b, d.size, d.psize)
	}
	if err != nil {
		// errors must be caught by unit tests!
		panic(errors.E("asHash", errors.K.Invalid, err))
	}
	return h
}

////////////////////////////////////////////////////////////////////////////////////////////////////////////////////////

func CalcHash(reader io.ReadSeeker, size ...int64) (*Hash, error) {
	digest := NewDigest(sha256.New(), Type{QPart, Unencrypted})

	// Check for preamble
	var preambleSize int64
	var err error
	if len(size) > 0 {
		_, _, preambleSize, err = preamble.Read(reader, false, size[0])
	} else {
		_, _, preambleSize, err = preamble.Read(reader, false)
	}
	if errors.IsNotExist(err) {
		preambleSize = 0
	} else if err != nil {
		return nil, err
	}

	buf := make([]byte, 128*1024)
	for {
		n, err := reader.Read(buf)
		if n > 0 {
			_, err = digest.Write(buf[:n])
			if err != nil {
				return nil, err
			}
		}
		if err == io.EOF {
			err = nil
			break
		} else if err != nil {
			return nil, err
		}
	}

	if preambleSize > 0 {
		digest = digest.WithPreamble(preambleSize)
	}

	return digest.AsHash(), nil
}<|MERGE_RESOLUTION|>--- conflicted
+++ resolved
@@ -556,11 +556,7 @@
 	} else if h.IsLive() || c.IsLive() {
 		return nil, errors.NoTrace("convert hash", errors.K.Invalid, "reason", "no conversion for live parts", "hash", h, "code", c)
 	} else if _, ok := typeToPrefix[Type{c, h.Type.Format}]; !ok {
-<<<<<<< HEAD
-		return nil, errors.E("convert hash", errors.K.Invalid, "reason", "invalid type", "code", c, "format", h.Type.Format)
-=======
-		return nil, errors.NoTrace("convert hash", errors.K.Invalid, "reason", "invaid type", "code", c, "format", h.Type.Format)
->>>>>>> db60cc7c
+		return nil, errors.NoTrace("convert hash", errors.K.Invalid, "reason", "invalid type", "code", c, "format", h.Type.Format)
 	}
 	var res Hash = *h
 	res.Type.Code = c
@@ -568,7 +564,6 @@
 	if !c.IsContent() {
 		res.ID = nil
 	} else {
-<<<<<<< HEAD
 		res.ID = id
 		switch id.Code() {
 		case ei.Q:
@@ -576,11 +571,8 @@
 		case ei.TQ:
 			res.Type.Code = TQ
 		default:
-			return nil, errors.E("convert hash", errors.K.Invalid, "reason", "invalid id", "id", id)
-		}
-=======
-		return nil, errors.NoTrace("convert hash", errors.K.Invalid, "reason", "invalid id", "id", id)
->>>>>>> db60cc7c
+			return nil, errors.NoTrace("convert hash", errors.K.Invalid, "reason", "invalid id", "id", id)
+		}
 	}
 	res.s = res.String()
 	return &res, nil
