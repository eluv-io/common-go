--- conflicted
+++ resolved
@@ -11,10 +11,6 @@
 
 	"github.com/stretchr/testify/assert"
 	"github.com/stretchr/testify/require"
-
-	"github.com/eluv-io/common-go/format/types"
-	"github.com/eluv-io/errors-go"
-	"github.com/eluv-io/utc-go"
 
 	"github.com/eluv-io/common-go/format/hash"
 	"github.com/eluv-io/common-go/format/id"
@@ -511,46 +507,6 @@
 	require.Nil(t, h)
 }
 
-func TestTQ(t *testing.T) {
-	h, err := hash.FromString(hashString)
-	require.NoError(t, err)
-
-	htq, err := h.As(hash.TQ, types.NewTQID(h.ID, id.NewID(id.Tenant, []byte{99})).ID())
-	require.NoError(t, err)
-
-	require.Equal(t, h.Digest, htq.Digest)
-	require.Equal(t, h.Size, htq.Size)
-	require.Equal(t, h.Type.Format, htq.Type.Format)
-	require.Equal(t, h.Expiration, htq.Expiration)
-	require.Equal(t, h.PreambleSize, htq.PreambleSize)
-
-	// re-create htq, but with "wrong" type hash.Q instead of hash.TQ
-	htq2, err := h.As(hash.Q, types.NewTQID(h.ID, id.NewID(id.Tenant, []byte{99})).ID())
-	// make sure type is corrected
-	require.Equal(t, htq, htq2)
-
-}
-
-func TestIsCompatible(t *testing.T) {
-	tests := []struct {
-		c1         hash.Code
-		c2         hash.Code
-		compatible bool
-	}{
-		{hash.Q, hash.Q, true},
-		{hash.Q, hash.TQ, true},
-		{hash.QPart, hash.QPart, true},
-		{hash.Q, hash.QPart, false},
-		{hash.TQ, hash.QPart, false},
-	}
-	for _, test := range tests {
-		t.Run(fmt.Sprint(test.c1, test.c2, test.compatible), func(t *testing.T) {
-			require.Equal(t, test.compatible, test.c1.IsCompatible(test.c2))
-			require.Equal(t, test.compatible, test.c2.IsCompatible(test.c1))
-		})
-	}
-}
-
 func ExampleHash_Describe() {
 
 	h, _ := hash.FromString(hashString)
@@ -584,11 +540,7 @@
 	// type:          content (code 1), unencrypted
 	// digest:        0x9cbc07c3f991725836a3aa2a581ca2029198aa420b9d99bc0e131d9f3e2cbe47
 	// size:          1024
-<<<<<<< HEAD
-	// qid:           iq__WxoChT9EZU2PRdTdNU7Ldf content 0xf2a366bab61847e9bd10b4ac5ed27bba
-=======
 	// qid:           iq__WxoChT9EZU2PRdTdNU7Ldf content 0xf2a366bab61847e9bd10b4ac5ed27bba (16 bytes)
->>>>>>> 4ba2a744
 	// part:          hqp_4YWKwzD4cymG9DodGRLphDg8fi2euXRgyYq9euQkjZx4a39
 	//                type:          content part (code 2), unencrypted
 	//                digest:        0x9cbc07c3f991725836a3aa2a581ca2029198aa420b9d99bc0e131d9f3e2cbe47
@@ -603,15 +555,9 @@
 	// type:          tenant content (code 5), unencrypted
 	// digest:        0x9cbc07c3f991725836a3aa2a581ca2029198aa420b9d99bc0e131d9f3e2cbe47
 	// size:          1024
-<<<<<<< HEAD
-	// qid:           itq_4M1DHfv8Wu1A2QmKWJG1WydB content with embedded tenant 0x0163f2a366bab61847e9bd10b4ac5ed27bba
-	//                  primary : iq__WxoChT9EZU2PRdTdNU7Ldf content 0xf2a366bab61847e9bd10b4ac5ed27bba
-	//                  embedded: iten2i tenant 0x63
-=======
 	// qid:           itq_4M1DHfv8Wu1A2QmKWJG1WydB content with embedded tenant 0x0163f2a366bab61847e9bd10b4ac5ed27bba (18 bytes)
 	//                  primary : iq__WxoChT9EZU2PRdTdNU7Ldf content 0xf2a366bab61847e9bd10b4ac5ed27bba (16 bytes)
 	//                  embedded: iten2i tenant 0x63 (1 bytes)
->>>>>>> 4ba2a744
 	// part:          hqp_4YWKwzD4cymG9DodGRLphDg8fi2euXRgyYq9euQkjZx4a39
 	//                type:          content part (code 2), unencrypted
 	//                digest:        0x9cbc07c3f991725836a3aa2a581ca2029198aa420b9d99bc0e131d9f3e2cbe47
