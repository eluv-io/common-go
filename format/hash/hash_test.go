--- conflicted
+++ resolved
@@ -12,12 +12,11 @@
 	"github.com/stretchr/testify/assert"
 	"github.com/stretchr/testify/require"
 
+	"github.com/eluv-io/common-go/format/hash"
+	"github.com/eluv-io/common-go/format/id"
 	"github.com/eluv-io/common-go/format/types"
 	"github.com/eluv-io/errors-go"
 	"github.com/eluv-io/utc-go"
-
-	"github.com/eluv-io/common-go/format/hash"
-	"github.com/eluv-io/common-go/format/id"
 )
 
 var hsh *hash.Hash
@@ -436,7 +435,38 @@
 	require.NoError(t, nilHash.AssertEqual(nil))
 }
 
-<<<<<<< HEAD
+// PENDING: remove after old live parts are finally deleted
+func TestOldLivePart(t *testing.T) {
+	oldLivePart := "hql_Kaxnnu3M3fYT6HA2zkGE4qCWzmRkNECkz"
+	oldLivePart2 := "hql_7TmHLg49Qd4NtgfcPeWKAG7fsk7HujeMH"
+
+	h, err := hash.FromString(oldLivePart)
+	require.NoError(t, err)
+	require.Equal(t, hash.QPartLive, h.Type.Code)
+	require.Equal(t, hash.Unencrypted, h.Type.Format)
+	require.Equal(t, 24, len(h.Digest))
+	require.True(t, h.Expiration.IsZero())
+	require.True(t, h.IsLive())
+
+	h = &hash.Hash{Type: hash.Type{hash.QPartLive, hash.Unencrypted}, Digest: h.Digest}
+	require.Equal(t, oldLivePart, h.String())
+
+	h, err = hash.FromString(oldLivePart2)
+	require.NoError(t, err)
+	require.Equal(t, hash.QPartLive, h.Type.Code)
+	require.Equal(t, hash.Unencrypted, h.Type.Format)
+	require.Equal(t, 24, len(h.Digest))
+	require.True(t, h.Expiration.IsZero())
+	require.True(t, h.IsLive())
+
+	h = &hash.Hash{Type: hash.Type{hash.QPartLive, hash.Unencrypted}, Digest: h.Digest}
+	require.Equal(t, oldLivePart2, h.String())
+
+	h, err = hash.NewLive(hash.Type{hash.QPartLive, hash.Unencrypted}, h.Digest, utc.Zero)
+	require.Error(t, err)
+	require.Nil(t, h)
+}
+
 func TestTQ(t *testing.T) {
 	h, err := hash.FromString(hashString)
 	require.NoError(t, err)
@@ -475,38 +505,6 @@
 			require.Equal(t, test.compatible, test.c2.IsCompatible(test.c1))
 		})
 	}
-=======
-// PENDING: remove after old live parts are finally deleted
-func TestOldLivePart(t *testing.T) {
-	oldLivePart := "hql_Kaxnnu3M3fYT6HA2zkGE4qCWzmRkNECkz"
-	oldLivePart2 := "hql_7TmHLg49Qd4NtgfcPeWKAG7fsk7HujeMH"
-
-	h, err := hash.FromString(oldLivePart)
-	require.NoError(t, err)
-	require.Equal(t, hash.QPartLive, h.Type.Code)
-	require.Equal(t, hash.Unencrypted, h.Type.Format)
-	require.Equal(t, 24, len(h.Digest))
-	require.True(t, h.Expiration.IsZero())
-	require.True(t, h.IsLive())
-
-	h = &hash.Hash{Type: hash.Type{hash.QPartLive, hash.Unencrypted}, Digest: h.Digest}
-	require.Equal(t, oldLivePart, h.String())
-
-	h, err = hash.FromString(oldLivePart2)
-	require.NoError(t, err)
-	require.Equal(t, hash.QPartLive, h.Type.Code)
-	require.Equal(t, hash.Unencrypted, h.Type.Format)
-	require.Equal(t, 24, len(h.Digest))
-	require.True(t, h.Expiration.IsZero())
-	require.True(t, h.IsLive())
-
-	h = &hash.Hash{Type: hash.Type{hash.QPartLive, hash.Unencrypted}, Digest: h.Digest}
-	require.Equal(t, oldLivePart2, h.String())
-
-	h, err = hash.NewLive(hash.Type{hash.QPartLive, hash.Unencrypted}, h.Digest, utc.Zero)
-	require.Error(t, err)
-	require.Nil(t, h)
->>>>>>> 72334e65
 }
 
 func ExampleHash_Describe() {
