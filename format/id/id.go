--- conflicted
+++ resolved
@@ -9,10 +9,7 @@
 	"github.com/mr-tron/base58/base58"
 	uuid "github.com/satori/go.uuid"
 
-<<<<<<< HEAD
-=======
 	"github.com/eluv-io/common-go/util/byteutil"
->>>>>>> 4ba2a744
 	"github.com/eluv-io/errors-go"
 	"github.com/eluv-io/log-go"
 )
@@ -71,27 +68,6 @@
 
 // lint disable
 const (
-<<<<<<< HEAD
-	UNKNOWN Code = iota
-	Account
-	User
-	QLib
-	Q
-	QStateStore
-	QSpace
-	QFileUpload
-	QFilesJob
-	QNode
-	Network
-	KMS
-	CachedResultSet
-	Tenant
-	Group
-	Key
-	Ed25519
-	TQ
-	TLib
-=======
 	UNKNOWN         Code = iota // Unknown ID
 	Account                     // @deprecated
 	User                        // User ID. Usually
@@ -112,7 +88,6 @@
 	TQ                          // TQ is a content ID with embedded tenant ID. Use types.ToTQID() for decomposing.
 	TLib                        // TLib is a library ID with embedded tenant ID. Use types.ToTLID() for decomposing.
 	PublishingJob               // The ID for content publishing jobs.
->>>>>>> 4ba2a744
 )
 
 const codeLen = 1
@@ -139,10 +114,7 @@
 	"ied2": Ed25519, // 32 byte ed25519 public key
 	"itq_": TQ,
 	"itl_": TLib,
-<<<<<<< HEAD
-=======
 	"ipub": PublishingJob,
->>>>>>> 4ba2a744
 }
 var codeToName = map[Code]string{
 	UNKNOWN:         "unknown",
@@ -164,10 +136,7 @@
 	Ed25519:         "ed25519 public key",
 	TQ:              "content with embedded tenant",
 	TLib:            "library with embedded tenant",
-<<<<<<< HEAD
-=======
 	PublishingJob:   "publishing job",
->>>>>>> 4ba2a744
 }
 
 func init() {
