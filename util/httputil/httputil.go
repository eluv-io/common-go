--- conflicted
+++ resolved
@@ -5,10 +5,7 @@
 	"context"
 	"crypto/x509"
 	"encoding/base64"
-<<<<<<< HEAD
 	"encoding/json"
-=======
->>>>>>> 3842fb76
 	"io"
 	"io/ioutil"
 	"net/http"
