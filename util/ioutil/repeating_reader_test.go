--- conflicted
+++ resolved
@@ -11,11 +11,7 @@
 	"github.com/stretchr/testify/require"
 )
 
-<<<<<<< HEAD
-func Example_repeatingReader() {
-=======
-func Example() {
->>>>>>> 9009150c
+func ExampleNewRepeatingReader() {
 	r := ioutil.NewRepeatingReader([]byte("1234567890"), 24)
 	res, err := stdioutil.ReadAll(r)
 	fmt.Printf("bytes read: %s\n", string(res))
